{# Stalker a Production Asset Management System
 Copyright (C) 2009-2013 Erkan Ozgur Yilmaz
 
 This file is part of Stalker.
 
 This library is free software; you can redistribute it and/or
 modify it under the terms of the GNU Lesser General Public
 License as published by the Free Software Foundation;
 version 2.1 of the License.

 This library is distributed in the hope that it will be useful,
 but WITHOUT ANY WARRANTY; without even the implied warranty of
 MERCHANTABILITY or FITNESS FOR A PARTICULAR PURPOSE.  See the GNU
 Lesser General Public License for more details.

 You should have received a copy of the GNU Lesser General Public
 License along with this library; if not, write to the Free Software
 Foundation, Inc., 51 Franklin Street, Fifth Floor, Boston, MA 02110-1301 USA
#}
<div id='view_users'>
  <button id='view_users_append_user_button'>Append User</button>
  <div id='users_data_grid'></div>
</div>

<script type='text/javascript'>
  require(['dijit/registry',
    'dojo/data/ObjectStore', 'dojox/grid/DataGrid', 'dojo/store/Memory',
    'dijit/form/FilteringSelect', 'dojo/store/JsonRest',
    'stalker/fieldUpdater', 'stalker/dialogCaller', 'stalker/goToLink','dojo/on', 'dojo/query',
    'dojo/ready'],
      function(registry, ObjectStore, DataGrid, Memory, FilteringSelect,
               JsonRest, fieldUpdater, dialogCaller, goToLink, on, query, ready){
        
        ready(function(){
          
          var users_DataGrid = new DataGrid({
            id: 'users_data_grid',
            width: '100%',
            autoHeight: true,
            singleClickEdit: true,
            escapeHTMLInData: false,
            rowSelector: '20px'
          }, 'users_data_grid');
          
          var append_user_button = dialogCaller({
            label: 'Append User',
            dialog_id: 'append_user_dialog',
            content_creator: append_user_dialog_creator,
            attach_to: 'view_users_append_user_button',
            related_field_updater: users_DataGrid_updater,
            data_id: '{{ entity.id }}'
          });

          users_DataGrid.startup();
          append_user_button.startup();
          
          
          function users_DataGrid_updater(){
              var user_memory = new JsonRest({
                target: '/get/users_byEntity/{{ entity.id }}'
              });
              
              user_memory.query().then(function(data){
                for(var i=0;i<data.length;i++ ){
                  var userName = data[i]["name"];
<<<<<<< HEAD
                  data[i]["user_link"]  = '<a class="DataGridLink" href="#" stalker_href="view/user/' + data[i]['id'] + '">' + userName + '</a>';
=======
                  var userLink = '<a class="DataLink" href="#" stalker_href="view/user/' + data[i]['id'] + '">' + userName + '</a><br/>('+data[i]["login"]+')';

                  data[i]["user_link"] = userLink;
>>>>>>> 284babaa
                }

                var my_store =  new ObjectStore({ objectStore:new Memory({ data: data }) });

                var structure = [
                  {name: 'Thumbnail',                           width: '100px'},
                  {name: 'Name',         field: 'user_link',    width: '100px'},
                  {name: 'E-mail',       field: 'email',        width: '200px'},
                  {name: 'Tasks',        field: 'tasksCount',   width: '150px'},
                  {name: 'Departments',  field: 'departments',  width: '150px'},
                  {name: 'Groups',       field: 'groups',       width: '150px'},
                  {name: 'Open Tickets', field: 'ticketsCount', width: 'auto'}
                ];

                users_DataGrid.set('store', my_store );
                users_DataGrid.set('structure', structure );

                goToLink({target:'central_content'});
                
              });
              
            }


            
            users_DataGrid_updater();
          });
        });
</script>
<|MERGE_RESOLUTION|>--- conflicted
+++ resolved
@@ -54,7 +54,8 @@
           users_DataGrid.startup();
           append_user_button.startup();
           
-          
+
+            
           function users_DataGrid_updater(){
               var user_memory = new JsonRest({
                 target: '/get/users_byEntity/{{ entity.id }}'
@@ -63,13 +64,9 @@
               user_memory.query().then(function(data){
                 for(var i=0;i<data.length;i++ ){
                   var userName = data[i]["name"];
-<<<<<<< HEAD
-                  data[i]["user_link"]  = '<a class="DataGridLink" href="#" stalker_href="view/user/' + data[i]['id'] + '">' + userName + '</a>';
-=======
                   var userLink = '<a class="DataLink" href="#" stalker_href="view/user/' + data[i]['id'] + '">' + userName + '</a><br/>('+data[i]["login"]+')';
 
                   data[i]["user_link"] = userLink;
->>>>>>> 284babaa
                 }
 
                 var my_store =  new ObjectStore({ objectStore:new Memory({ data: data }) });
