{# Stalker a Production Asset Management System
 Copyright (C) 2009-2013 Erkan Ozgur Yilmaz

 This file is part of Stalker.

 This library is free software; you can redistribute it and/or
 modify it under the terms of the GNU Lesser General Public
 License as published by the Free Software Foundation;
 version 2.1 of the License.

 This library is distributed in the hope that it will be useful,
 but WITHOUT ANY WARRANTY; without even the implied warranty of
 MERCHANTABILITY or FITNESS FOR A PARTICULAR PURPOSE.  See the GNU
 Lesser General Public License for more details.

 You should have received a copy of the GNU Lesser General Public
 License along with this library; if not, write to the Free Software
 Foundation, Inc., 51 Franklin Street, Fifth Floor, Boston, MA 02110-1301 USA
#}
<div class='dijitDialogPaneContentArea'>
    <form id='append_group_form'>
        <table style='width: 100%'>
            <tr>
                <td class='form_title'>
                    All Groups
                </td>
                <td>&nbsp;</td>
                <td class='form_title'>
                    User Groups
                </td>
            </tr>
            <tr>
                <td class='input_column'>
                    <select id='all_groups_list'>
                    </select>
                </td>
                <td style='width: 25px;'>
                    <button id='group_append_button'>Add</button>
                    <button id='group_remove_button'>Remove</button>
                </td>
                <td class='input_column'>
                    <select id='user_groups_list'>
                    </select>
                </td>
            </tr>
        </table>
    </form>
</div>

<div class='dijitDialogPaneActionBar'>
    <button id='append_group_submit_button'>OK</button>
    <button id='append_group_cancel_button'>Cancel</button>
</div>

{#<div class='dijitDialogPaneActionBar'>#}
{#  <button id='group_append_button'>Append</button>#}
{#  <button id='group_cancel_button'>Cancel</button>#}
{#</div>#}

<script type="text/javascript">
    require([
        'dojo/dom-construct',
        'dojo/store/Memory',
        'dojo/data/ObjectStore',
        'dojo/store/JsonRest',
        'dojo/_base/lang',

        'dijit/registry',
        'dijit/form/Form',
        'dijit/form/Button',
        'dijit/form/MultiSelect',

        'stalker/submitForm',
        'stalker/dialogCaller',
        'stalker/fieldUpdater',

        'dojo/domReady!'
    ], function (domConstruct, Memory, ObjectStore, JsonRest, lang, registry,
                 Form, Button, MultiSelect, submitForm, dialogCaller,
                 fieldUpdater) {

        // ********************************************************************
        // Form
        var append_group_form = new Form({
            id: 'append_group_form'
        }, 'append_group_form');
        append_group_form.startup();

        // ********************************************************************
        // Project Group List
        var user_groups_memory = new JsonRest({
            target: '/get/groups_byEntity/{{ user.id }}'
        });


        var user_groups_multi_select = new MultiSelect({
            name: 'user_groups',
            required: false,
            style: 'height: auto; width: auto; min-width: 200px; min-height: 250px'
        }, 'user_groups_list');
        user_groups_multi_select.startup();

        var eliminate_user_groups_from_all_groups = function (data) {
            for (var i = 0; i < data.length; i++) {
                remove_item(all_groups_multi_select, data[i].id);
            }
        };

        // The Updater
        var user_groups_field_updater = fieldUpdater({
            'memory': user_groups_memory,
            'widget': user_groups_multi_select,
            'callBack': eliminate_user_groups_from_all_groups
        });

        // ********************************************************************
        // All Group List
        var all_groups_memory = new JsonRest({
            target: '/get/groups'
        });

        var all_groups_multi_select = new MultiSelect({
            name: 'all_groups',
            required: false,
            label: 'All Groups',
            style: 'height: auto; width: auto; min-width: 200px; min-height: 250px'
        }, 'all_groups_list');
        all_groups_multi_select.startup();

        var get_user_groups_data = function (data) {
            // run the function to fill the data for the first time
            user_groups_field_updater({animate: false});

        };

        // The Updater
        var all_groups_field_updater = fieldUpdater({
            'memory': all_groups_memory,
            'widget': all_groups_multi_select,
            'callBack': get_user_groups_data
        });
        //run the function to fill the data for the first time
        all_groups_field_updater({animate: false});

<<<<<<< HEAD
            var user_groups_multi_select = new MultiSelect({
                name: 'user_groups',
                required: false,
                style: 'height: auto; width: auto; min-width: 200px; min-height: 250px'
            }, 'user_groups_list');
            user_groups_multi_select.startup();
=======

        var add_item = function (multi_select, opt) {
            var domNode = multi_select.domNode;
            domNode.appendChild(opt);
        };
>>>>>>> d63c7ef1

        var remove_item = function (multi_select, rId) {
            var domNode = multi_select.domNode;
            domConstruct.query('option', domNode).forEach(function (opt, idx,
                                                                    arr) {
                if (opt.value == rId) {
                    domConstruct.destroy(opt);
                }
            });
<<<<<<< HEAD
            //run the function to fill the data for the first time
            all_groups_field_updater({animate: false});


            var add_item = function (multi_select, opt) {
                var domNode = multi_select.domNode;
                domNode.appendChild(opt);
            };

            var remove_item = function (multi_select, rId) {
                var domNode = multi_select.domNode;
                dojo.query('option', domNode).forEach(function (opt, idx,
                                                                arr) {
                    if (opt.value == rId) {
                        dojo.destroy(opt);
                    }
                });
            };

            // ****************************************************************
            // Append Group Button
            var group_append_button = new Button({
                label: '>>',
                type: 'button',
                onClick: function () {
                    var selected_data = all_groups_multi_select.get('value');
                    var all_options = dojo.query('option', 'all_groups_list');

                    for (var i = 0; i < all_options.length; i++) {
                        if (selected_data.indexOf(all_options[i].value) != -1) {
                            add_item(user_groups_multi_select, all_options[i]);
                        }
=======
        };

        // ********************************************************************
        // Append Group Button
        var group_append_button = new Button({
            label: '>>',
            type: 'button',
            onClick: function () {
                var selected_data = all_groups_multi_select.get('value');
                var all_options = domConstruct.query('option', 'all_groups_list');

                for (var i = 0; i < all_options.length; i++) {
                    if (selected_data.indexOf(all_options[i].value) != -1) {
                        add_item(user_groups_multi_select, all_options[i]);
>>>>>>> d63c7ef1
                    }
                }
            }
        }, 'group_append_button');

        // ********************************************************************
        // Remove Group Button
        var group_remove_button = new Button({
            label: '<<',
            type: 'button',
            onClick: function () {
                var selected_data = user_groups_multi_select.get('value');
                var all_options = domConstruct.query('option', 'user_groups_list');

                for (var i = 0; i < all_options.length; i++) {
                    if (selected_data.indexOf(all_options[i].value) != -1) {
                        add_item(all_groups_multi_select, all_options[i]);
                    }
                }
<<<<<<< HEAD
            }, 'group_remove_button');

            // ****************************************************************
            // Submit Button
            var submit_button = new Button({
                label: 'OK',
                type: 'button',
                onClick: function () {
                    var group_ids = [];
                    dojo.query('option', user_groups_multi_select.domNode).forEach(function (opt,
                                                                                             idx,
                                                                                             arr) {
                        group_ids.push(opt.value);
                    });

                    console.log(group_ids);

                    submitForm({
                        dialog: registry.byId('append_group_dialog'),
                        form: append_group_form,
                        additional_data: {
                            'user_id': {{ user.id }},
                            'group_ids': group_ids
                        },
                        url: 'append/groups',
                        method: 'POST'
                    });
                }
            }, 'append_group_submit_button');
            submit_button.startup();

            // ****************************************************************
            // Cancel Button
            var cancel_button = new Button({
                label: 'Cancel',
                type: 'button',
                onClick: function () {
                    registry.byId('append_group_dialog').destroyRecursive();
                }
            }, 'append_group_cancel_button');
            cancel_button.startup();
=======
            }
        }, 'group_remove_button');

        // ********************************************************************
        // Submit Button
        var submit_button = new Button({
            label: 'OK',
            type: 'button',
            onClick: function () {
                submitForm({
                    dialog: registry.byId('append_group_dialog'),
                    form: append_group_form,
                    additional_data: {
                        'user_id': {{ user.id }}
                    },
                    url: 'append/groups',
                    method: 'POST'
                });
            }
        }, 'append_group_submit_button');
        submit_button.startup();

        // ********************************************************************
        // Cancel Button
        var cancel_button = new Button({
            label: 'Cancel',
            type: 'button',
            onClick: function () {
                registry.byId('append_group_dialog').destroyRecursive();
            }
        }, 'append_group_cancel_button');
        cancel_button.startup();

        append_group_form.startup();
>>>>>>> d63c7ef1

    });
</script><|MERGE_RESOLUTION|>--- conflicted
+++ resolved
@@ -92,7 +92,6 @@
             target: '/get/groups_byEntity/{{ user.id }}'
         });
 
-
         var user_groups_multi_select = new MultiSelect({
             name: 'user_groups',
             required: false,
@@ -142,20 +141,11 @@
         //run the function to fill the data for the first time
         all_groups_field_updater({animate: false});
 
-<<<<<<< HEAD
-            var user_groups_multi_select = new MultiSelect({
-                name: 'user_groups',
-                required: false,
-                style: 'height: auto; width: auto; min-width: 200px; min-height: 250px'
-            }, 'user_groups_list');
-            user_groups_multi_select.startup();
-=======
 
         var add_item = function (multi_select, opt) {
             var domNode = multi_select.domNode;
             domNode.appendChild(opt);
         };
->>>>>>> d63c7ef1
 
         var remove_item = function (multi_select, rId) {
             var domNode = multi_select.domNode;
@@ -165,40 +155,6 @@
                     domConstruct.destroy(opt);
                 }
             });
-<<<<<<< HEAD
-            //run the function to fill the data for the first time
-            all_groups_field_updater({animate: false});
-
-
-            var add_item = function (multi_select, opt) {
-                var domNode = multi_select.domNode;
-                domNode.appendChild(opt);
-            };
-
-            var remove_item = function (multi_select, rId) {
-                var domNode = multi_select.domNode;
-                dojo.query('option', domNode).forEach(function (opt, idx,
-                                                                arr) {
-                    if (opt.value == rId) {
-                        dojo.destroy(opt);
-                    }
-                });
-            };
-
-            // ****************************************************************
-            // Append Group Button
-            var group_append_button = new Button({
-                label: '>>',
-                type: 'button',
-                onClick: function () {
-                    var selected_data = all_groups_multi_select.get('value');
-                    var all_options = dojo.query('option', 'all_groups_list');
-
-                    for (var i = 0; i < all_options.length; i++) {
-                        if (selected_data.indexOf(all_options[i].value) != -1) {
-                            add_item(user_groups_multi_select, all_options[i]);
-                        }
-=======
         };
 
         // ********************************************************************
@@ -213,7 +169,6 @@
                 for (var i = 0; i < all_options.length; i++) {
                     if (selected_data.indexOf(all_options[i].value) != -1) {
                         add_item(user_groups_multi_select, all_options[i]);
->>>>>>> d63c7ef1
                     }
                 }
             }
@@ -233,23 +188,21 @@
                         add_item(all_groups_multi_select, all_options[i]);
                     }
                 }
-<<<<<<< HEAD
-            }, 'group_remove_button');
-
-            // ****************************************************************
-            // Submit Button
-            var submit_button = new Button({
-                label: 'OK',
-                type: 'button',
-                onClick: function () {
-                    var group_ids = [];
-                    dojo.query('option', user_groups_multi_select.domNode).forEach(function (opt,
+            }
+        }, 'group_remove_button');
+
+        // ********************************************************************
+        // Submit Button
+        var submit_button = new Button({
+            label: 'OK',
+            type: 'button',
+            onClick: function () {
+                var group_ids = [];
+                    domConstruct.query('option', user_groups_multi_select.domNode).forEach(function (opt,
                                                                                              idx,
                                                                                              arr) {
                         group_ids.push(opt.value);
                     });
-
-                    console.log(group_ids);
 
                     submitForm({
                         dialog: registry.byId('append_group_dialog'),
@@ -262,39 +215,6 @@
                         method: 'POST'
                     });
                 }
-            }, 'append_group_submit_button');
-            submit_button.startup();
-
-            // ****************************************************************
-            // Cancel Button
-            var cancel_button = new Button({
-                label: 'Cancel',
-                type: 'button',
-                onClick: function () {
-                    registry.byId('append_group_dialog').destroyRecursive();
-                }
-            }, 'append_group_cancel_button');
-            cancel_button.startup();
-=======
-            }
-        }, 'group_remove_button');
-
-        // ********************************************************************
-        // Submit Button
-        var submit_button = new Button({
-            label: 'OK',
-            type: 'button',
-            onClick: function () {
-                submitForm({
-                    dialog: registry.byId('append_group_dialog'),
-                    form: append_group_form,
-                    additional_data: {
-                        'user_id': {{ user.id }}
-                    },
-                    url: 'append/groups',
-                    method: 'POST'
-                });
-            }
         }, 'append_group_submit_button');
         submit_button.startup();
 
@@ -310,7 +230,6 @@
         cancel_button.startup();
 
         append_group_form.startup();
->>>>>>> d63c7ef1
 
     });
 </script>