--- conflicted
+++ resolved
@@ -170,42 +170,6 @@
                         add_item(entity_users_multi_select, all_options[i]);
                     }
                 }
-<<<<<<< HEAD
-            }, 'user_remove_button');
-
-            // ****************************************************************
-            // Submit Button
-            var submit_button = new Button({
-                label: 'OK',
-                type: 'button',
-                onClick: function () {
-                    var user_ids = [];
-                    dojo.query('option', entity_users_multi_select.domNode).forEach(function(opt, idx, arr){
-                            user_ids.push(opt.value);
-                        });
-
-                    submitForm({
-                        dialog: registry.byId('append_user_dialog'),
-                        form: append_user_form,
-                        additional_data: {
-                            'entity_id': {{ entity.id }},
-                            'user_ids': user_ids
-                        },
-                        url: 'append/users',
-                        method: 'POST'
-                    });
-                }
-            }, 'append_user_submit_button');
-            submit_button.startup();
-
-            // ****************************************************************
-            // Cancel Button
-            var cancel_button = new Button({
-                label: 'Cancel',
-                type: 'button',
-                onClick: function () {
-                    registry.byId('append_user_dialog').destroyRecursive();
-=======
             }
         }, 'user_append_button');
 
@@ -222,7 +186,6 @@
                     if (selected_data.indexOf(all_options[i].value) != -1) {
                         add_item(all_users_multi_select, all_options[i]);
                     }
->>>>>>> d63c7ef1
                 }
             }
         }, 'user_remove_button');
@@ -233,11 +196,17 @@
             label: 'OK',
             type: 'button',
             onClick: function () {
+                var user_ids = [];
+                dojo.query('option', entity_users_multi_select.domNode).forEach(function(opt, idx, arr){
+                        user_ids.push(opt.value);
+                    });
+
                 submitForm({
                     dialog: registry.byId('append_user_dialog'),
                     form: append_user_form,
                     additional_data: {
-                        'entity_id': {{ entity.id }}
+                        'entity_id': {{ entity.id }},
+                        'user_ids': user_ids
                     },
                     url: 'append/users',
                     method: 'POST'
