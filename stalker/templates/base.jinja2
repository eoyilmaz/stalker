--- conflicted
+++ resolved
@@ -104,7 +104,7 @@
         <div id='footer' class='edgePanel'>
             {% block footer %}
                 <div class='footer'>&copy; Copyright 2009-2013, Erkan Ozgur
-                    Yilmaz. <span
+                                           Yilmaz. <span
                             style='font-size: 12px;'>Stalker v{{ stalker.__version__ }}</span>
                 </div>
             {% endblock %}
@@ -114,76 +114,25 @@
 
     <script type='text/javascript'>
 
-<<<<<<< HEAD
-
-    var redirectLinkSelect = function (targetPane, address, selectedTab) {
-
-        redirectLink(targetPane, address);
-
-        var tab_container = dijit.byId('data_tab_container');
-        var contentPane = dijit.byId(selectedTab);
-
-        tab_container.selectChild(contentPane);
-
-
-
-    };
-
-    var redirectLinkInParent = function (targetPane, address) {
-
-        var tab_container = dijit.byId('data_tab_container');
-        var contentPane = dijit.byId(targetPane);
-
-        if (contentPane) {
-            if (contentPane != tab_container.selectedChildWidget) {
-                tab_container.selectChild(contentPane); //Show the selected Tab
+        var redirectLinkInParent = function (targetPane, address) {
+
+            var tab_container = dijit.byId('data_tab_container');
+            var contentPane = dijit.byId(targetPane);
+
+            if (contentPane) {
+                if (contentPane != tab_container.selectedChildWidget) {
+                    tab_container.selectChild(contentPane); //Show the selected Tab
+                }
             }
-        }
-        else {
-            contentPane = tab_container.selectedChildWidget;
-        }
-
-        contentPane.set('href', address);
-        contentPane.refresh();
-
-    };
-
-    var redirectLink = function (targetPane, address) {
-        var contentPane = dijit.byId(targetPane);
-        contentPane.set('href', address);
-        contentPane.refresh();
-    };
-
-    require([
-        'dijit/layout/BorderContainer',
-        'dojox/layout/ContentPane',
-
-        'dijit/MenuBar',
-        'dijit/MenuBarItem',
-        'dijit/MenuSeparator',
-        'dijit/PopupMenuBarItem',
-        'dijit/PopupMenuItem',
-        'dijit/MenuItem',
-        'dijit/DropDownMenu',
-        'dijit/form/DropDownButton',
-        'dijit/TooltipDialog',
-        'dijit/popup',
-
-        'dojo/on',
-
-
-        'dojo/store/JsonRest',
-        'dojo/store/Memory',
-        'dojo/_base/fx',
-
-        'stalker/dialogCaller',
-        'stalker/dialogCreator',
-        'stalker/teamMenuCreator',
-
-        'dojo/ready'], function (BorderContainer, ContentPane, MenuBar, MenuBarItem, MenuSeparator, PopupMenuBarItem, PopupMenuItem, MenuItem, DropDownMenu, DropDownButton, TooltipDialog, popup, on, JsonRest, Memory, fx, dialogCaller, dialogCreator, teamMenuCreator, ready) {
-
-        ready(function () {
-=======
+            else {
+                contentPane = tab_container.selectedChildWidget;
+            }
+
+            contentPane.set('href', address);
+            contentPane.refresh();
+
+        };
+
         var redirectLink = function (targetPane, address) {
             var contentPane = dijit.byId(targetPane);
             contentPane.set('href', address);
@@ -225,7 +174,6 @@
                      dialogCreator, teamMenuCreator) {
 
 
->>>>>>> d63c7ef1
             // ******************************************************************
             // create the BorderContainer and attach it to our appLayout div
             var appLayout = new BorderContainer({
