--- conflicted
+++ resolved
@@ -37,7 +37,6 @@
   <script src='{{ request.static_url("stalker:static/jQueryGantt/ganttGridEditor.js") }}'></script>
   <script src='{{ request.static_url("stalker:static/jQueryGantt/ganttMaster.js") }}'></script>
 
-
 {# DOJO COMPRESSED #}
   <link rel='stylesheet' type='text/css' media='screen' charset='utf-8'
         href='{{ request.static_url("stalker:static/dijit/themes/claro/claro.css") }}'/>
@@ -58,9 +57,9 @@
   </script>
   
 </head>
-<body class='claro dijitReset'>
+<body class='claro'>
 {% block body %}
-  <div id='appLayout' class='demoLayout dijitReset'>
+  <div id='appLayout' class='demoLayout'>
     <div id='header' class='edgePanel' style="overflow: hidden">
     {% block header %}
       <div id='stalker_logo' style='font-size: 20px; color: #000000'>
@@ -75,7 +74,7 @@
 
     {% endblock %}
     </div>
-    <div id='central_content' class='centralPanel dijitReset'>
+    <div id='central_content' class='centralPanel'>
     {% block content %}
       <div id='main_view'>
         {% block main_view %}{% endblock %}
@@ -306,69 +305,38 @@
             // --------
             // Asset
             project_setting_DropDownMenu.addChild(
-<<<<<<< HEAD
               dialogCaller({
                 label:'+ New Asset',
-                dialog_id:'add_asset_dialog',
-                content_creator: create_add_asset_dialog,
+                dialog_id:'create_asset_dialog',
+                content_creator: create_create_asset_dialog,
                 widget_type: 'MenuItem',
                 data_id: pID
 
               })
-=======
-                    dialogCaller({
-                      label:'+ New Asset',
-                      dialog_id:'create_asset_dialog',
-                      content_creator: create_create_asset_dialog,
-                      widget_type: 'MenuItem',
-                      data_id: pID
-
-                    })
->>>>>>> 85b2ab27
             );
 
             // --------
             // Sequence
             project_setting_DropDownMenu.addChild(
-<<<<<<< HEAD
               dialogCaller({
                 label:'+ New Sequence',
-                dialog_id:'add_sequence_dialog',
-                content_creator: create_add_sequence_dialog,
+                dialog_id:'create_sequence_dialog',
+                content_creator: create_create_sequence_dialog,
                 widget_type: 'MenuItem',
                 data_id: pID
               })
-=======
-                    dialogCaller({
-                      label:'+ New Sequence',
-                      dialog_id:'create_sequence_dialog',
-                      content_creator: create_create_sequence_dialog,
-                      widget_type: 'MenuItem',
-                      data_id: pID
-                    })
->>>>>>> 85b2ab27
             );
             
             // ----
             // Shot
             project_setting_DropDownMenu.addChild(
-<<<<<<< HEAD
               dialogCaller({
                 label:'+ New Shot',
-                dialog_id:'add_shot_dialog',
-                content_creator: create_add_shot_dialog,
+                dialog_id:'create_shot_dialog',
+                content_creator: create_create_shot_dialog,
                 widget_type: 'MenuItem',
                 data_id: pID
               })
-=======
-                    dialogCaller({
-                      label:'+ New Shot',
-                      dialog_id:'create_shot_dialog',
-                      content_creator: create_create_shot_dialog,
-                      widget_type: 'MenuItem',
-                      data_id: pID
-                    })
->>>>>>> 85b2ab27
             );
             
             project_setting_DropDownMenu.addChild(
@@ -376,23 +344,13 @@
             );
 
             project_setting_DropDownMenu.addChild(
-<<<<<<< HEAD
               dialogCaller({
                 label:'+ Add User',
-                dialog_id:'add_user_dialog',
-                content_creator: create_add_user_dialog,
+                dialog_id:'create_user_dialog',
+                content_creator: create_create_user_dialog,
                 widget_type: 'MenuItem',
                 data_id: pID
               })
-=======
-                    dialogCaller({
-                      label:'+ Add User',
-                      dialog_id:'create_user_dialog',
-                      content_creator: create_create_user_dialog,
-                      widget_type: 'MenuItem',
-                      data_id: pID
-                    })
->>>>>>> 85b2ab27
             );
             
             return project_setting_DropDownMenu;
