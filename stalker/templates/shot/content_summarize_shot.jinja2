--- conflicted
+++ resolved
@@ -44,17 +44,12 @@
                 <td style='text-align: right'></td>
                 <td>&nbsp;</td>
                 <td>
+					{% if has_permission('Update_Shot') %}
                     <button id='update_shot_button'>Update</button>
+					{% endif %}
                 </td>
             </tr>
         </table>
-<<<<<<< HEAD
-        {% if has_permission('Update_Shot') %}
-            <button id='update_shot_button'>Update</button>
-        {% endif %}
-
-=======
->>>>>>> 2aa055ce
     </div>
     {#  Charts  #}
 
@@ -98,19 +93,6 @@
         // Render the chart!
         pieChart.render();
 
-<<<<<<< HEAD
-        {% if has_permission('Update_Shot') %}
-            // UPDATE SHOT BUTTON
-            var update_shot_button = dialogCaller({
-                label: 'Update',
-                dialog_id: 'update_shot_dialog',
-                content_creator: dialogs.update_shot_dialog,
-                attach_to: 'update_shot_button',
-                data_id: {{ shot.id }}
-            });
-            update_shot_button.startup();
-        {% endif %}
-=======
         var shot_summary_updater = function () {
             // refresh the content pane
             // get the content pane by id, alternatively we can use the parent of the button
@@ -118,8 +100,12 @@
             // refresh the pane
             content_pane.refresh();
         };
+	
+	
+						
 
-        // UPDATE STRUCTURE BUTTON
+        {% if has_permission('Update_Shot') %}
+		// UPDATE SHOT BUTTON
         var update_shot_button = dialogCaller({
             label: 'Update',
             dialog_id: 'shot_dialog',
@@ -129,7 +115,7 @@
             data_id: {{ shot.id }}
         });
         update_shot_button.startup();
->>>>>>> 2aa055ce
+		{% endif %}
 
     });
 </script>