{# Stalker a Production Asset Management System
 Copyright (C) 2009-2013 Erkan Ozgur Yilmaz
 
 This file is part of Stalker.
 
 This library is free software; you can redistribute it and/or
 modify it under the terms of the GNU Lesser General Public
 License as published by the Free Software Foundation;
 version 2.1 of the License.

 This library is distributed in the hope that it will be useful,
 but WITHOUT ANY WARRANTY; without even the implied warranty of
 MERCHANTABILITY or FITNESS FOR A PARTICULAR PURPOSE.  See the GNU
 Lesser General Public License for more details.

 You should have received a copy of the GNU Lesser General Public
 License along with this library; if not, write to the Free Software
 Foundation, Inc., 51 Franklin Street, Fifth Floor, Boston, MA 02110-1301 USA
#}
<div id='list_shots'>
    {% if has_permission('Create_Shot') %}
        <button id='list_shots_create_shot_button'>New Shot</button>
    {% endif %}
    <div id='shots_data_grid'></div>
</div>
<script type='text/javascript'>
    require([
        'dijit/registry',
        'dojo/data/ObjectStore',
        "dgrid/List",
        "dgrid/Grid",
        "dgrid/Selection",
        "dgrid/Keyboard",
        "dgrid/editor",
        'dojo/store/Memory',
        'dojo/store/JsonRest',
        'stalker/dialogs',
        'stalker/fieldUpdater',
        'stalker/dialogCaller',
        'dojo/on',
        'dojo/query',
        'dojo/domReady!'],
            function (registry, ObjectStore, List, Grid, Selection, Keyboard,
                      editor, Memory, JsonRest, dialogs, fieldUpdater,
                      dialogCaller, on, query) {

                var shots_data_grid = new Grid({
                    id: 'shots_data_grid',
                    width: '100%',
                    autoHeight: true
                }, 'shots_data_grid');
<<<<<<< HEAD
                
                {% if has_permission('Create_Shot') %}
                    var create_shot_button = dialogCaller({
                        label: 'New Shot',
                        dialog_id: 'create_shot_dialog',
                        content_creator: dialogs.create_shot_dialog,
                        attach_to: 'list_shots_create_shot_button',
                        related_field_updater: shot_data_grid_updater,
                        data_id: '{{ project.id }}'
                    });
                    create_shot_button.startup();
                {% endif%}
=======

                var create_shot_button = dialogCaller({
                    label: 'New Shot',
                    dialog_id: 'shot_dialog',
                    content_creator: dialogs.create_shot_dialog,
                    attach_to: 'list_shots_create_shot_button',
                    related_field_updater: shot_data_grid_updater,
                    data_id: '{{ project.id }}'
                });

                create_shot_button.startup();
>>>>>>> 2aa055ce


                var status_memory = new JsonRest({
                    target: 'get/statuses_for/Shot'
                });

                status_memory.query().then(function (data) {
                    shot_data_grid_updater();
                });


                function shot_data_grid_updater() {

                    var shot_memory = new JsonRest({
                        target: '/get/shots/{{ project.id }}'
                    });

                    shot_memory.query().then(function (data) {

                        var columns = [
                            {
                                label: "Thumbnail",
                                field: 'thumbnail',
                                sortable: false,
                                get: function (object) {
                                    return object; // return entire item for formatter to use
                                },
                                formatter: function (value) {
                                    return '<img width= "100px"; src="{{ request.static_url("stalker:static/stalker/images/Placeholder_shot.png") }}">';
                                }
                            },
                            {
                                field: 'status',
                                label: "Status",
                                get: function (object) {
                                    return object; // return entire item for formatter to use
                                },
                                formatter: function (item) {

                                    var bg_color = '#' + item.status_bg_color.toString(16);
                                    var fg_color = '#' + item.status_fg_color.toString(16);


                                    return '<span style="color:' + bg_color + '; background-color:' + bg_color + '; ">....</span><span style="color:' + bg_color + '; ">  ' + item.status + '</span>';
                                }

                            },
                            {
                                field: 'name',
                                label: "Name",
                                get: function (object) {
                                    return object; // return entire item for formatter to use
                                },
                                formatter: function (value) {

                                    var targetPane = "'shots_content_pane'";
                                    var address = "'view/shot/" + value.id + "'";

                                    return '<a href="javascript:redirectLink(' + targetPane + ',' + address + ');">' + value.name + '</a>';
                                }
                            },
                            {
                                field: 'user_name',
                                label: "Created By",
                                get: function (object) {
                                    return object; // return entire item for formatter to use
                                },
                                formatter: function (value) {

                                    var targetPane = "'central_content'";
                                    var address = "'view/user/" + value.user_id + "'";

                                    return '<a href="javascript:redirectLink(' + targetPane + ',' + address + ');">' + value.user_name + '</a>';
                                }
                            },
                            {
                                field: 'sequences',
                                label: "Sequences",
                                get: function (object) {
                                    return object; // return entire item for formatter to use
                                },
                                formatter: function (value) {
                                    return value.sequences + '<br/>';
                                }
                            }
                        ];

                        shots_data_grid.renderArray(data);
                        shots_data_grid.set('columns', columns);

                    });
                }
            });
</script>
<|MERGE_RESOLUTION|>--- conflicted
+++ resolved
@@ -49,12 +49,11 @@
                     width: '100%',
                     autoHeight: true
                 }, 'shots_data_grid');
-<<<<<<< HEAD
                 
                 {% if has_permission('Create_Shot') %}
                     var create_shot_button = dialogCaller({
                         label: 'New Shot',
-                        dialog_id: 'create_shot_dialog',
+                        dialog_id: 'shot_dialog',
                         content_creator: dialogs.create_shot_dialog,
                         attach_to: 'list_shots_create_shot_button',
                         related_field_updater: shot_data_grid_updater,
@@ -62,19 +61,6 @@
                     });
                     create_shot_button.startup();
                 {% endif%}
-=======
-
-                var create_shot_button = dialogCaller({
-                    label: 'New Shot',
-                    dialog_id: 'shot_dialog',
-                    content_creator: dialogs.create_shot_dialog,
-                    attach_to: 'list_shots_create_shot_button',
-                    related_field_updater: shot_data_grid_updater,
-                    data_id: '{{ project.id }}'
-                });
-
-                create_shot_button.startup();
->>>>>>> 2aa055ce
 
 
                 var status_memory = new JsonRest({
