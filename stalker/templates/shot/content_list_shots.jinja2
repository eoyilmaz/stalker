--- conflicted
+++ resolved
@@ -1,9 +1,3 @@
-<<<<<<< HEAD
-<div id='list_shots'>
-  <button id='list_shots_create_shot_button'>New Shot</button>
-  <div id='shots_data_grid'></div>
-</div>
-=======
 {# Stalker a Production Asset Management System
  Copyright (C) 2009-2013 Erkan Ozgur Yilmaz
  
@@ -23,9 +17,10 @@
  License along with this library; if not, write to the Free Software
  Foundation, Inc., 51 Franklin Street, Fifth Floor, Boston, MA 02110-1301 USA
 #}
-<button id='view_shots_create_shot_button'>New Shot</button>
-<div id='shots_data_grid'></div>
->>>>>>> 46abf6d9
+<div id='list_shots'>
+  <button id='list_shots_create_shot_button'>New Shot</button>
+  <div id='shots_data_grid'></div>
+</div>
 <script type='text/javascript'>
   require(['dijit/registry', 'dojo/data/ObjectStore', 'dojox/grid/DataGrid',
     'dojo/store/Memory', 'dojo/store/JsonRest', 'stalker/fieldUpdater',
@@ -54,7 +49,6 @@
       shots_data_grid.startup();
       create_shot_button.startup();
 
-      //asset_data_grid_updater();
 
       var status_memory = new JsonRest({
         target: 'get/statuses_for/Shot'
