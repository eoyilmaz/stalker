{# Stalker a Production Asset Management System
 Copyright (C) 2009-2013 Erkan Ozgur Yilmaz
 
 This file is part of Stalker.
 
 This library is free software; you can redistribute it and/or
 modify it under the terms of the GNU Lesser General Public
 License as published by the Free Software Foundation;
 version 2.1 of the License.

 This library is distributed in the hope that it will be useful,
 but WITHOUT ANY WARRANTY; without even the implied warranty of
 MERCHANTABILITY or FITNESS FOR A PARTICULAR PURPOSE.  See the GNU
 Lesser General Public License for more details.

 You should have received a copy of the GNU Lesser General Public
 License along with this library; if not, write to the Free Software
 Foundation, Inc., 51 Franklin Street, Fifth Floor, Boston, MA 02110-1301 USA
#}
<div class='dijitDialogPaneContentArea'>
    <form id='asset_form'>
        <table style='width: 100%;'>

            {# NAME #}
            <tr>
                <td class='label_column'>
                    <label for='asset_name'>Name</label>
                </td>
                <td class='input_column'>
                    <input id='asset_name'>
                </td>
            </tr>

            {# CODE #}
            <tr>
                <td class='label_column'>
                    <label for='asset_code'>Code</label>
                </td>
                <td class='input_column'>
                    <input id='asset_code'>
                </td>
            </tr>

            {# DESCRIPTION #}
            <tr>
                <td class='label_column'>
                    <label for='asset_description'>Description</label>
                </td>
                <td class='input_column'>
                    <input id='asset_description'>
                </td>
            </tr>

            {# TYPE #}
            <tr>
                <td class='label_column'>
                    <label for='asset_type'>Type</label>
                </td>
                <td class='input_column'>
                    <input id='asset_type'>
                </td>
            </tr>

            {# PROJECT #}
            <tr>
                <td class='label_column'>
                    <label for='asset_project'>Project</label>
                </td>
                <td class='input_column'>
                    <input id='asset_project'>
                </td>
            </tr>

            {# STATUS #}
            <tr>
                <td class='label_column'>
                    <label for='asset_status'>Status</label>
                </td>
                <td class='input_column'>
                    <input id='asset_status'>
                </td>
                <td class='button_column'>
                    <button id='asset_add_status_button'>Add Status</button>
                </td>
            </tr>

        </table>
    </form>
</div>

<div class='dijitDialogPaneActionBar'>
    <button id='asset_ok_button'>OK</button>
    <button id='asset_cancel_button'>Cancel</button>
</div>

<script type='text/javascript'>
    require([
        'dojo/store/Memory',
        'dojo/store/JsonRest',
        'dijit/form/Form',
        'dijit/form/ValidationTextBox',
        'dijit/form/TextBox',
        'dijit/form/FilteringSelect',
        'dijit/form/ComboBox',
        'dijit/form/Button',
        'stalker/dialogs',
        'stalker/submitForm',
        'stalker/fieldUpdater',
        'stalker/dialogCreator',
        'stalker/dialogCaller',
        'dojo/domReady!'
    ], function (Memory, JsonRest, Form, ValidationTextBox, TextBox,
                 FilteringSelect, ComboBox, Button, dialogs, submitForm,
                 fieldUpdater, dialogCreator, dialogCaller) {

        // ********************************************************************
        // Generate default values
        var url;
        var name;
        var code;
        var description;
        var type_id;
        var asset_id;
        var project_id;

        {# fill values based on the dialog mode #}
        {% if mode == 'CREATE' %}
            url = '{{ request.route_url("create_asset") }}';
            {% if project %}
                project_id = {{ project.id }};
            {% endif %}
        {% elif mode == 'UPDATE' %}
            url = '{{ request.route_url("update_asset") }}';
            asset_id = {{ asset.id }};
            name = '{{ asset.name }}';
            code = '{{ asset.code }}';
            description = '{{ asset.description }}';
            type_id = '{{ asset.type_id }}';
            project_id = {{ asset.project_id }};
        {% endif %}



        // ****************************************************************
        // Form
        var asset_form = new Form({
            id: 'asset_form'
        }, 'asset_form');

        var dialog = asset_form.getParent();


        // ****************************************************************
        // Name
        var name_textBox = new ValidationTextBox({
            name: 'name',
            label: 'Name',
            placeHolder: 'Enter a name',
            required: true,
            value: name
        }, 'asset_name');
        name_textBox.startup();


        // ****************************************************************
        // Code
        var code_textBox = new TextBox({
            name: 'code',
            label: 'Code',
            placeHolder: 'Enter a code',
            {% if mode=='UPDATE' %}
                disabled: true,
            {% endif %}
            value: code
        }, 'asset_code');
        name_textBox.startup();


        // ****************************************************************
        // Description
        var description_textBox = new TextBox({
            name: 'description',
            label: 'Description',
            placeHolder: 'Enter description',
            value: description
        }, 'asset_description');
        description_textBox.startup();


        // ****************************************************************
        // Type
        var type_memory = new Memory({
            data: [
                {% for type_ in types %}
                    {
                        id: '{{ type_.id }}',
                        name: '{{type_.name}}'
                    },
                {% endfor %}
            ]
        });

        {# define the UI widget type #}
        var type_widget_type;
        var type_place_holder;

        {% if has_permission('Create_Type') %}
            type_widget_type = ComboBox;
            type_place_holder = 'Enter A New Type or Select A Type';
        {% else %}
            type_widget_type = FilteringSelect;
            type_place_holder = 'Select A Type';
        {% endif %}

        var type_comboBox = new type_widget_type({
            name: 'type_name',
            required: true,
            store: type_memory,
            placeHolder: type_place_holder,
            value: type_id
        }, 'asset_type');
        type_comboBox.startup();

        // set value of Type
        if (type_memory.data[0] != undefined) {
            try {
                type_comboBox.attr('value', type_memory.data[0].name);
            } catch (e) {
                // don't do anything
            }
        }


        // ****************************************************************
        // Project

        // Memory
        var project_memory = new JsonRest({
            target: '{{ request.route_url("get_projects") }}'
        });
<<<<<<< HEAD
    
        console.debug('{{ request.route_url("get_projects") }}');
=======

>>>>>>> efeec2d9

        // Field
        var project_select = new FilteringSelect({
            name: 'project_id',
            required: true,
            store: project_memory,
            placeHolder: 'Select A Project',
            {% if project %}
                disabled: true
            {% endif %}
        }, 'asset_project');
        project_select.startup();

        // Updater
        var project_field_updater = fieldUpdater({
            'memory': project_memory,
            'widget': project_select,
            {% if project %}
                'selected': project_id
            {% endif %}
        });
        
        // Fill Widget
        project_field_updater();

        // ****************************************************************
        // Status 
        // 
        // The Memory
        var status_memory = new JsonRest({
            target: ' {{ request.route_url('get_statuses_for', target_entity_type="Asset") }}'
        });

        // The Field
        var status_filtering_select = new FilteringSelect({
            name: 'status_id',
            label: 'Status',
            required: true
        }, 'asset_status');
        status_filtering_select.startup();

        // TODO: Check permission for StatusList creation
        // TODO: Please make it more obvious what we are doing here, or just have two buttons, one hidden, and un-hide it and hide the other when we have got some StatusList
        var update_button_callback_function = function (data) {
            if (data.length > 0) {
                // replace asset_add_status_button on click function
                // if we got some StatusList
                asset_add_status_button.set('onClick', function () {
                    var myDialog = dialogCreator({
                        dialog_id: 'status_list_dialog',
                        data_id: 'Asset',
                        content_creator: dialogs.update_status_list_dialog,
                        related_field_updater: status_field_updater
                    });
                    myDialog.show();
                });
            }
        };

        // The Updater
        var status_field_updater = fieldUpdater({
            'memory': status_memory,
            'widget': status_filtering_select,
            'callBack': update_button_callback_function,
            {% if mode=='UPDATE' %}
                'selected': '{{ asset.status.id }}'
            {% endif %}
        });


        var asset_add_status_button = dialogCaller({
            label: 'Add Status',
            dialog_id: 'status_list_dialog',
            content_creator: dialogs.create_status_list_dialog,
            attach_to: 'asset_add_status_button',
            related_field_updater: status_field_updater,
            data_id: 'Asset'
        });

        asset_add_status_button.startup();
        status_field_updater({animate: true});


        // ****************************************************************
        // Ok Button
        var ok_button = new Button({
            label: 'OK',
            type: 'button',
            onClick: function () {
                project_select.set('disabled', false);
                submitForm({
                    dialog: dialog,
                    form: asset_form,
                    additional_data: {
                        {% if mode=='UPDATE' %}
                            asset_id: asset_id,
                        {% endif %}
                        type_name: type_comboBox.get('value')
                    },
                    url: url,
                    method: 'POST'
                });
            }
        }, 'asset_ok_button');
        ok_button.startup();


        // ****************************************************************
        // Cancel Button
        var cancel_button = new Button({
            label: 'Cancel',
            type: 'button',
            onClick: function () {
                dialog.destroyRecursive();
            }
        }, 'asset_cancel_button');
        cancel_button.startup();

        asset_form.startup();


    });
</script>
<|MERGE_RESOLUTION|>--- conflicted
+++ resolved
@@ -238,12 +238,8 @@
         var project_memory = new JsonRest({
             target: '{{ request.route_url("get_projects") }}'
         });
-<<<<<<< HEAD
-    
+
         console.debug('{{ request.route_url("get_projects") }}');
-=======
-
->>>>>>> efeec2d9
 
         // Field
         var project_select = new FilteringSelect({
