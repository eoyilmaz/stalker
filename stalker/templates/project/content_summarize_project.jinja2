--- conflicted
+++ resolved
@@ -1,6 +1,3 @@
-<<<<<<< HEAD
-<div style="background-color: #39b54a " class="page_title">     </div>
-=======
 {# Stalker a Production Asset Management System
  Copyright (C) 2009-2013 Erkan Ozgur Yilmaz
  
@@ -20,7 +17,7 @@
  License along with this library; if not, write to the Free Software
  Foundation, Inc., 51 Franklin Street, Fifth Floor, Boston, MA 02110-1301 USA
 #}
->>>>>>> 46abf6d9
+<div style="background-color: #39b54a " class="page_title">     </div>
 <div  id='project_details'>
     {# Thumbnail #}
     <div id='project_thumbnail' class='thumbnail'>No Thumbnail</div>
