--- conflicted
+++ resolved
@@ -18,15 +18,10 @@
  Foundation, Inc., 51 Franklin Street, Fifth Floor, Boston, MA 02110-1301 USA
 #}
 
-<<<<<<< HEAD
 <div style="background-color: #eeeeee; text-align: center">
     <h3>
       <strong>{{ project.name }} ({{ project.code }})</strong>
     </h3>
-=======
-<div style="background-color: #eeeeee; text-align: center"><h3>
-    <strong>{{ project.name }} ({{ project.code }})</strong></h3>
->>>>>>> d63c7ef1
 </div>
 
 <div id='project_details'>
@@ -105,66 +100,10 @@
 
         'stalker/dialogs',
         'stalker/dialogCaller',
-<<<<<<< HEAD
-        'dojo/ready'],
-            function (registry, Chart, theme, PiePlot, MoveSlice, Button,
-                      dialogCaller, ready) {
-                ready(function () {
-                    // Create the chart within it's "holding" node
-                    var pieChart = new Chart('project_summary_chart1');
-
-                    // Add the only/default plot
-                    pieChart.setTheme(theme);
-
-                    // Add the only/default plot
-                    pieChart.addPlot("default", {
-                        type: PiePlot, // our plot2d/Pie module reference as type value
-                        radius: 80,
-                        fontColor: "black",
-                        labelOffset: 0
-                    });
-
-                    var chartData = [100, 120, 50, 15, 80, 66, 90, 30];
-
-                    // Add the series of data
-                    pieChart.addSeries('January', chartData);
-
-                    // Create the slice mover
-                    var mag = new MoveSlice(pieChart, 'default');
-
-                    // Render the chart!
-                    pieChart.render();
-
-                    // UPDATE PROJECT BUTTON
-
-                    var project_summary_updater = function () {
-                        // refresh the content pane
-                        // get the content pane by id, alternatively we can use the parent of the button
-                        var content_pane = update_project_button.getParent();
-                        // refresh the pane
-                        content_pane.refresh();
-                    };
-
-                    var update_project_button = dialogCaller({
-                        label: 'Update',
-                        dialog_id: 'update_project_dialog',
-                        content_creator: update_project_dialog_creator,
-                        attach_to: 'update_project_button',
-                        related_field_updater: project_summary_updater,
-                        data_id: {{ project.id }}
-                    });
-                    update_project_button.startup();
-
-                });
-
-
-            });
-=======
-        'stalker/gotoLink',
 
         'dojo/domReady!'
     ], function (Chart, theme, PiePlot, MoveSlice, Button, dialogs,
-                 dialogCaller, gotoLink) {
+                 dialogCaller) {
 
         // Create the chart within it's "holding" node
         var pieChart = new Chart('project_summary_chart1');
@@ -211,8 +150,5 @@
         });
         update_project_button.startup();
 
-        gotoLink();
-
     });
->>>>>>> d63c7ef1
 </script>