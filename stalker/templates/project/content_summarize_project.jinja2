--- conflicted
+++ resolved
@@ -34,15 +34,9 @@
                  alt=''
                  style='width:192px; height: auto;'>
         {% else %}
-<<<<<<< HEAD
-            <img src='{{ project.thumbnail.path }}'
-                 alt=''
-                 style='width:192px; height: auto;'>
-=======
             <img src='{{ project.thumbnail.full_path }}'
                 alt=''
                 style='width:192px; height: auto;'>
->>>>>>> b3e1db54
         {% endif %}
         <div class='thumbnail_menu'>&nbsp</div>
     </div>
@@ -126,8 +120,8 @@
         'stalker/thumbnailMenu',
 
         'dojo/domReady!'
-    ], function (Chart, theme, PiePlot, MoveSlice, Button, dialogs,
-                 dialogCaller, thumbnailMenu) {
+    ], function (Chart, theme, PiePlot, MoveSlice, Button,
+                 dialogs, dialogCaller, thumbnailMenu) {
 
         // Create the chart within it's "holding" node
         var pieChart = new Chart('project_summary_chart1');
