--- conflicted
+++ resolved
@@ -20,56 +20,8 @@
 
 <div style="text-align: center"><h4><b>Project Summary</b></h4></div>
 
-<div  id='project_details'>
-<<<<<<< HEAD
-  <div style="background-color: #39b54a " class="page_title"></div>
-  {# Thumbnail #}
-  <div id='project_thumbnail' class='thumbnail'>No Thumbnail</div>
-
-  {# Basic Info #}
-  <div id='project_info' class='project_info'>
-    <h2 style='margin: 0px; text-align: right'>{{ project.name }}</h2>
-    <h5 style='margin: 0px; text-align: right'>({{ project.code }})</h5>
-    <table>
-      <tr>
-        <td style='text-align: right'><b>Lead</b></td>
-        <td>&nbsp;</td>
-        <td>{{ project.lead.name }} ({{ project.lead.login }})</td>
-      </tr>
-      <tr>
-        <td style='text-align: right'><b>Image Format</b></td>
-        <td>&nbsp;</td>
-        <td>{{ project.image_format.name }} ({{ project.image_format.width }} x {{ project.image_format.height }} x {{ project.image_format.pixel_aspect }})</td>
-      </tr>
-      <tr>
-        <td style='text-align: right'><b>Status</b></td>
-        <td>&nbsp;</td>
-        <td>{{ project.status.name }} / {{ project.status.code }}</td>
-      </tr>
-      <tr>
-        <td style='text-align: right'><b>Repository</b></td>
-        <td>&nbsp;</td>
-        <td>{{ project.repository.name }}</td>
-      </tr>
-      <tr>
-        <td style='text-align: right'><b>Start Date</b></td>
-        <td>&nbsp;</td>
-        <td>{{ project.start }}</td>
-      </tr>
-      <tr>
-        <td style='text-align: right'><b>End Date</b></td>
-        <td>&nbsp;</td>
-        <td>{{ project.end }}</td>
-      </tr>
-    </table>
-  </div>
-  
-  {#  Charts  #}
-  <div>
-    <div id='project_summary_chart1'
-         style='width: 200px;
-                  height: 200px;
-=======
+<div id='project_details'>
+    <div style="background-color: #39b54a " class="page_title"></div>
     {# Thumbnail #}
     <div id='project_thumbnail' class='thumbnail'>
         {% if not project.thumbnail %}
@@ -79,8 +31,8 @@
 
     {# Basic Info #}
     <div id='project_info' class='summary_info'>
-      <h2 style='margin: 0px;'>{{ project.name }}</h2>
-      <h5 style='margin: 0px;'>({{ project.code }})</h5>
+      <h2 style='margin: 0px; text-align: right'>{{ project.name }}</h2>
+      <h5 style='margin: 0px; text-align: right'>({{ project.code }})</h5>
       <table>
         <tr>
           <td style='text-align: right'><b>Lead</b></td>
@@ -124,10 +76,9 @@
       <div id='project_summary_chart1'
            style='width: 192px;
                   height: 192px;
->>>>>>> 284babaa
                   position: absolute;
                   right: 20px;'></div>
-  </div>
+    </div>
 </div>
 
 <script type="text/javascript">
