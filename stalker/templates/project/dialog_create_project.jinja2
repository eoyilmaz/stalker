{# Stalker a Production Asset Management System
 Copyright (C) 2009-2013 Erkan Ozgur Yilmaz
 
 This file is part of Stalker.
 
 This library is free software; you can redistribute it and/or
 modify it under the terms of the GNU Lesser General Public
 License as published by the Free Software Foundation;
 version 2.1 of the License.

 This library is distributed in the hope that it will be useful,
 but WITHOUT ANY WARRANTY; without even the implied warranty of
 MERCHANTABILITY or FITNESS FOR A PARTICULAR PURPOSE.  See the GNU
 Lesser General Public License for more details.

 You should have received a copy of the GNU Lesser General Public
 License along with this library; if not, write to the Free Software
 Foundation, Inc., 51 Franklin Street, Fifth Floor, Boston, MA 02110-1301 USA
#}
<div class='dijitDialogPaneContentArea'>
    <form id='project_form'>
        <table style='width: 100%;'>

            {# NAME #}
            <tr>
                <td class='label_column'>
                    <label for='project_name'>Name</label>
                </td>
                <td class='input_column'>
                    <input id='project_name'>
                </td>
            </tr>

            {# CODE #}
            <tr>
                <td class='label_column'>
                    <label for='project_code'>Code</label>
                </td>
                <td class='input_column'>
                    <input id='project_code'>
                </td>
            </tr>

            {# START DATE #}
            <tr>
                <td class='label_column'>
                    <label for='project_start'>Start Date</label>
                </td>
                <td class='input_column'>
                    <input id='project_start'>
                </td>
            </tr>

            {# END DATE #}
            <tr>
                <td class='label_column'>
                    <label for='project_end'>End Date</label>
                </td>
                <td class='input_column'>
                    <input id='project_end'>
                </td>
            </tr>

            {# DURATION #}
            <tr>
                <td class='label_column'>
                    <label for='project_duration'>Duration</label>
                </td>
                <td class='input_column'>
                    <input id="project_duration">
                </td>
            </tr>

            {# IMAGE FORMAT #}
            <tr>
                <td class='label_column'>
                    <label for='project_image_format'>Image Format</label>
                </td>
                <td class='input_column'>
                    <input id='project_image_format'>
                </td>
                <td class='button_column'>
                    <button id='project_create_image_format_button'>New
                    </button>
                    <button id='project_update_image_format_button'>Update
                    </button>
                </td>
            </tr>

            {# FPS #}
            <tr>
                <td class='label_column'>
                    <label for='project_fps'>FPS</label>
                </td>
                <td class='input_column'>
                    <input id='project_fps'>
                </td>
            </tr>

            {# REPOSITORY #}
            <tr>
                <td class='label_column'>
                    <label for='project_repository'>Repository</label>
                </td>
                <td class='input_column'>
                    <input id='project_repository'>
                </td>
                <td class='button_column'>
                    <button id='project_create_repository_button'>New</button>
                    <button id='project_update_repository_button'>Update
                    </button>
                </td>
            </tr>

            {# STRUCTURE #}
            <tr>
                <td class='label_column'>
                    <label for='project_structure'>Structure</label>
                </td>
                <td class='input_column'>
                    <input id='project_structure'>
                </td>
                <td class='button_column'>
                    <button id='project_create_structure_button'>New</button>
                    <button id='project_update_structure_button'>Update
                    </button>
                </td>
            </tr>

            {# LEAD #}
            <tr>
                <td class='label_column'>
                    <label for='project_lead'>Lead</label>
                </td>
                <td class='input_column'>
                    <input id='project_lead'>
                </td>
                <td class='button_column'>
                    <button id='project_create_lead_button'>New</button>
                    <button id='project_update_lead_button'>Update</button>
                </td>
            </tr>

            {# STATUS#}
            <tr>
                <td class='label_column'>
                    <label for='project_status'>Status</label>
                </td>
                <td class='input_column'>
                    <input id='project_status'>
                </td>
                <td class='button_column'>
                    <button id='project_add_status_button'>Add Status</button>
                </td>
            </tr>

        </table>
    </form>
</div>

<div class='dijitDialogPaneActionBar'>
    <button id='project_submit_button'>Ok</button>
    <button id='project_cancel_button'>Cancel</button>
</div>

<script type='text/javascript'>
<<<<<<< HEAD
require(['dijit/registry', 'dijit/form/Form',
    'dijit/form/ValidationTextBox', 'dijit/form/TextBox',
    'dijit/form/NumberTextBox', 'dijit/form/FilteringSelect',
    'dijit/form/Button', 'dojo/store/JsonRest', 'dojo/date', 'dojo/date/stamp',
    'dojo/date/locale', 'dijit/form/DateTextBox', 'stalker/submitForm',
    'stalker/fieldUpdater', 'stalker/dialogCaller', 'dojo/ready'],
        function (registry, Form, ValidationTextBox, TextBox, NumberTextBox, FilteringSelect, Button, JsonRest,
                  date, stamp, locale, DateTextBox, submitForm, fieldUpdater, dialogCaller, ready) {

            ready(function () {
                // ********************************************************************
                // Form
                var project_form = new Form({
                    id: 'project_form'
                }, 'project_form');
                
                // get the dialog
                var dialog = project_form.getParent();
                

                // ********************************************************************
                // Name
                var name_textBox = new ValidationTextBox({
                    name: 'name',
                    label: 'Name',
                    required: true,
                    placeHolder: 'Enter a name',
                    {% if mode=='UPDATE' %}
                        value: '{{ project.name }}'
                    {% endif %}
                }, 'project_name');
                name_textBox.startup();


                // ********************************************************************
                // Code
                var code_textBox = new ValidationTextBox({
                    name: 'code',
                    label: 'Code',
                    required: true,
                    placeHolder: 'Enter a code',
                    {% if mode=='UPDATE' %}
                        value: '{{ project.code }}',
                        disabled: true // cannot change the code for an already created project
                    {% endif %}
                }, 'project_code');
                name_textBox.startup();


                // **********************************************************************
                // Start Date
                
                var start_date_value = new Date(); // set it today by default
                
                {% if mode=='UPDATE' %}
                    start_date_value = new Date(parseInt({{ project.start.strftime('%s') }})*1000);
                {% endif %}
                
                var start_dateTextBox = new DateTextBox({
                    name: 'start',
                    label: 'Start Date',
                    value: start_date_value,
                    required: true,
                    datePattern: 'dd-mm-yyyy',
                    onChange: function () {
                        if (this.focused) {
                            update_dates(
                                    start_dateTextBox.getValue(),
                                    end_dateTextBox.getValue(),
                                    null
                            );
                        }
                    }
                }, 'project_start');
                start_dateTextBox.startup();

                // **********************************************************************
                // End Date
                var end_date_value = new Date(); // set it today by default
                
                {% if mode=='UPDATE' %}
                    end_date_value = new Date(parseInt({{ project.end.strftime('%s') }})*1000);
                {% endif %}
                
                var end_dateTextBox = new DateTextBox({
                    name: 'end',
                    label: 'End Date',
                    value: end_date_value,
                    required: true,
                    datePattern: 'dd-mm-yyyy',
                    onChange: function () {
                        if (this.focused) {
                            update_dates(
                                    start_dateTextBox.getValue(),
                                    end_dateTextBox.getValue(),
                                    null
                            );
                        }
                    }
                }, 'project_end');
                end_dateTextBox.startup();


                // **********************************************************************
                // Duration
                var duration_numberTextBox = new NumberTextBox({
                    name: 'duration',
                    label: 'Duration',
                    value: 0,
                    onKeyUp: function () {
                        if (this.focused) {
                            update_dates(
                                    start_dateTextBox.getValue(),
                                    null,
                                    this.get('value')
                            )
                        }
                    }
                }, 'project_duration');
                duration_numberTextBox.startup();

                var update_dates = function (start, end, duration) {
                    if (duration == null) {
                        // update the duration
                        duration_numberTextBox.set(
                                'value',
                                date.difference(start, end)
                        );
                    } else if (end == null) {
                        // update end date
                        end_dateTextBox.set(
                                'value',
                                date.add(
                                        start,
                                        'day',
                                        duration
                                )
                        );
                    }
                };
=======
require([
    'dojo/store/JsonRest',
    'dojo/date',
    'dojo/date/stamp',
    'dojo/date/locale',

    'dijit/registry',
    'dijit/form/Form',
    'dijit/form/ValidationTextBox',
    'dijit/form/TextBox',
    'dijit/form/NumberTextBox',
    'dijit/form/FilteringSelect',
    'dijit/form/Button',
    'dijit/form/DateTextBox',

    'stalker/dialogs',
    'stalker/submitForm',
    'stalker/fieldUpdater',
    'stalker/dialogCaller',
    'stalker/dialogCreator',

    'dojo/domReady!'
], function (JsonRest, date, stamp, locale, registry, Form, ValidationTextBox,
             TextBox, NumberTextBox, FilteringSelect, Button, DateTextBox,
             dialogs, submitForm, fieldUpdater, dialogCaller, dialogCreator) {

    var url;
    var name;
    var code;
    var start_date_value = new Date(); // set it today by default
    var end_date_value = new Date(); // set it today by default
    var imf_filteringSelect_selected_value = '';
    var fps = 25;
    var repository_filteringSelect_selected_value = '';
    var structure_filteringSelect_selected_value = '';
    var lead_filteringSelect_selected_value = '';
    var status_filteringSelect_selected_value = '';

    {% if mode=='CREATE' %}
        url = '{{ request.route_url("create_project") }}';
    {% elif mode=='UPDATE' %}
        url = '{{ request.route_url("update_project") }}';
        name = '{{ project.name }}';
        code = '{{ project.code }}';
        start_date_value = new Date(parseInt({{ project.start.strftime('%s') }}) * 1000);
        end_date_value = new Date(parseInt({{ project.end.strftime('%s') }}) * 1000);
        imf_filteringSelect_selected_value = '{{ project.image_format.id }}';
        fps = {{ project.fps }};
        repository_filteringSelect_selected_value = '{{ project.repository.id }}';
        structure_filteringSelect_selected_value = '{{ project.structure.id }}';
        lead_filteringSelect_selected_value = '{{ project.lead.id }}';
        status_filteringSelect_selected_value = '{{ project.status.id }}';
    {% endif %}


    // ************************************************************************
    // Form
    var project_form = new Form({}, 'project_form');

    // get the dialog
    var dialog = project_form.getParent();


    // ************************************************************************
    // Name
    var name_textBox = new ValidationTextBox({
        name: 'name',
        label: 'Name',
        required: true,
        placeHolder: 'Enter a name',
        value: name
    }, 'project_name');
    name_textBox.startup();


    // ************************************************************************
    // Code
    var code_textBox = new ValidationTextBox({
        name: 'code',
        label: 'Code',
        required: true,
        placeHolder: 'Enter a code',
        {% if mode=='UPDATE' %}
            disabled: true
            // cannot change the code for an already created project
        {% endif %}
    }, 'project_code');
    name_textBox.startup();


    // **********************************************************************
    // Start Date
    var start_dateTextBox = new DateTextBox({
        name: 'start',
        label: 'Start Date',
        value: start_date_value,
        required: true,
        datePattern: 'dd-mm-yyyy',
        onChange: function () {
            if (this.focused) {
>>>>>>> d63c7ef1
                update_dates(
                        start_dateTextBox.getValue(),
                        end_dateTextBox.getValue(),
                        null
                );
            }
        }
    }, 'project_start');
    start_dateTextBox.startup();

    // **********************************************************************
    // End Date
    var end_dateTextBox = new DateTextBox({
        name: 'end',
        label: 'End Date',
        value: end_date_value,
        required: true,
        datePattern: 'dd-mm-yyyy',
        onChange: function () {
            if (this.focused) {
                update_dates(
                        start_dateTextBox.getValue(),
                        end_dateTextBox.getValue(),
                        null
                );
            }
        }
    }, 'project_end');
    end_dateTextBox.startup();


    // **********************************************************************
    // Duration
    var duration_numberTextBox = new NumberTextBox({
        name: 'duration',
        label: 'Duration',
        value: 0,
        onKeyUp: function () {
            if (this.focused) {
                update_dates(
                        start_dateTextBox.getValue(),
                        null,
                        this.get('value')
                )
            }
        }
    }, 'project_duration');
    duration_numberTextBox.startup();

    var update_dates = function (start, end, duration) {
        if (duration == null) {
            // update the duration
            duration_numberTextBox.set(
                    'value',
                    date.difference(start, end)
            );
        } else if (end == null) {
            // update end date
            end_dateTextBox.set(
                    'value',
                    date.add(
                            start,
                            'day',
                            duration
                    )
            );
        }
    };
    update_dates(
            start_dateTextBox.getValue(),
            end_dateTextBox.getValue(),
            null
    );


    // ********************************************************************
    // Image Format
    //
    // The memory
    var imf_memory = new JsonRest({
        target: '/get/image_formats'
    });

    // The Field
    var imf_filteringSelect = new FilteringSelect({
        name: 'image_format',
        label: 'Image Format',
        required: true
    }, 'project_image_format');
    imf_filteringSelect.startup();

    var imf_data_length = 0;

    var set_imf_filteringSelect_value = function (data) {
        // TODO: crossing scopes, this is ugly!!! please fix this!!!
        // data comes from the fieldUpdater
        // the internal vars are coming from outside of the current functions'
        // scope, please pass anything with parameters instead of hacking the
        // scope
        //
        // Yes I know ecmaScript can handle it, but it is not a good practice
        // 
        if (imf_data_length != 0 && imf_data_length < data.length) {
            imf_filteringSelect_selected_value = data[data.length - 1].id;
        }
        imf_filteringSelect.set('value', imf_filteringSelect_selected_value);
        imf_data_length = data.length;
    };

    // ***********
    // The Updater
    //
    // supply a function to refresh the content of the format
    var imf_field_updater = fieldUpdater({
        'memory': imf_memory,
        'widget': imf_filteringSelect,
        'selected': imf_filteringSelect_selected_value,
        'callBack': set_imf_filteringSelect_value
    });

    // run the function once to fill the data for the first time
    imf_field_updater({animate: false});

    // New Image Format Button
    var create_image_format_button = dialogCaller({
        label: 'New',
        dialog_id: 'create_image_format_dialog',
        content_creator: dialogs.create_image_format_dialog,
        attach_to: 'project_create_image_format_button',
        related_field_updater: imf_field_updater
    });
    create_image_format_button.startup();

    // Update Image Format Button
    var update_image_format_button = dialogCaller({
        label: 'Update',
        dialog_id: 'update_image_format_dialog',
        content_creator: dialogs.update_image_format_dialog,
        attach_to: 'project_update_image_format_button',
        related_field_updater: imf_field_updater,
        data_id: function () {
            imf_filteringSelect_selected_value = imf_filteringSelect.get('value');
            return imf_filteringSelect_selected_value;
        }
    });
    update_image_format_button.startup();


    // ********************************************************************
    // FPS
    var fps_numberTextBox = new NumberTextBox({
        name: 'fps',
        label: 'FPS',
        value: fps,
        placeHolder: '',
        required: true
    }, 'project_fps');
    fps_numberTextBox.startup();


    // ********************************************************************
    // REPOSITORY
    // The Memory
    var repository_memory = new JsonRest({
        target: '/get/repositories'
    });

    var repository_filteringSelect = new FilteringSelect({
        name: 'repository_id',
        label: 'Repository',
        required: true
    }, 'project_repository');
    repository_filteringSelect.startup();

    var repository_data_length = 0;
    var set_repository_filteringSelect_value = function (data) {
        //
        // TODO: please see my comments on image format callBackFunction
        //
        if (repository_data_length != 0 && repository_data_length < data.length) {
            repository_filteringSelect_selected_value = data[data.length - 1].id;
        }
        repository_filteringSelect.set('value', repository_filteringSelect_selected_value);
        repository_data_length = data.length;
    };

    // The Updater
    var repo_field_updater = fieldUpdater({
        'memory': repository_memory,
        'widget': repository_filteringSelect,
        'selected': repository_filteringSelect_selected_value,
        'callBack': set_repository_filteringSelect_value
    });
    // run the function to fill the data
    repo_field_updater({animate: false});

    // New Repository Button
    var create_repository_button = dialogCaller({
        label: 'New',
        dialog_id: 'create_repository_dialog',
        content_creator: dialogs.create_repository_dialog,
        attach_to: 'project_create_repository_button',
        related_field_updater: repo_field_updater
    });
    create_repository_button.startup();

    // Update Repository Button
    var update_repository_button = dialogCaller({
        label: 'Update',
        dialog_id: 'update_repository_dialog',
        content_creator: dialogs.update_repository_dialog,
        attach_to: 'project_update_repository_button',
        related_field_updater: repo_field_updater,
        data_id: function () {
            repository_filteringSelect_selected_value = repository_filteringSelect.get('value');
            return repository_filteringSelect.get('value');
        }
    });
    update_repository_button.startup();


    // ********************************************************************
    // STRUCTURE
    //
    // The memory
    var structure_memory = new JsonRest({
        target: '/get/structures'
    });

    // The Field
    var structure_filteringSelect = new FilteringSelect({
        name: 'structure_id',
        label: 'Structure',
        required: true
    }, 'project_structure');
    structure_filteringSelect.startup();


    var structure_data_length = 0;
    var set_structure_filteringSelect_value = function (data) {
        if (structure_data_length != 0 && structure_data_length < data.length) {
            structure_filteringSelect_selected_value = data[data.length - 1].id;
        }
        structure_filteringSelect.set('value', structure_filteringSelect_selected_value);
        structure_data_length = data.length;
    };

    // The Updater
    var structure_field_updater = fieldUpdater({
        'memory': structure_memory,
        'widget': structure_filteringSelect,
        'selected': structure_filteringSelect_selected_value,
        'callBack': set_structure_filteringSelect_value
    });
    // call the updater to fill the field for the first time
    structure_field_updater({animate: false});

    // New Structure Button
    var create_structure_button = dialogCaller({
        label: 'New',
        dialog_id: 'create_structure_dialog',
        content_creator: dialogs.create_structure_dialog,
        attach_to: 'project_create_structure_button',
        related_field_updater: structure_field_updater
    });
    create_structure_button.startup();


    // UPDATE STRUCTURE BUTTON
    var update_structure_button = dialogCaller({
        label: 'Update',
        dialog_id: 'update_structure_dialog',
        content_creator: dialogs.update_structure_dialog,
        attach_to: 'project_update_structure_button',
        related_field_updater: structure_field_updater,
        data_id: function () {
            structure_filteringSelect_selected_value = structure_filteringSelect.get('value');
            return structure_filteringSelect_selected_value;
        }
    });
    update_structure_button.startup();


    // ********************************************************************
    // LEAD
    var lead_memory = new JsonRest({
        target: '/get/users'
    });

    // The Field
    var lead_filteringSelect = new FilteringSelect({
        name: 'lead_id',
        label: 'User',
        required: true
    }, 'project_lead');
    lead_filteringSelect.startup();

    var lead_data_length = 0;
    var set_lead_filteringSelect_value = function (data) {
        if (lead_data_length != 0 && lead_data_length < data.length) {
            lead_filteringSelect_selected_value = data[data.length - 1].id;
        }
        lead_filteringSelect.set('value', lead_filteringSelect_selected_value);
        lead_data_length = data.length;
    };

    // The Updater
    var lead_field_updater = fieldUpdater({
        'memory': lead_memory,
        'widget': lead_filteringSelect,
        'selected': lead_filteringSelect_selected_value,
        'callBack': set_lead_filteringSelect_value
    });
    lead_field_updater({animate: false});

    // New Lead Button
    var create_lead_button = dialogCaller({
        label: 'New',
        dialog_id: 'create_user_dialog',
        content_creator: dialogs.create_user_dialog,
        attach_to: 'project_create_lead_button',
        related_field_updater: lead_field_updater
    });
    create_lead_button.startup();

    // Update Lead Button
    var update_lead_button = dialogCaller({
        label: 'Update',
        dialog_id: 'update_user_dialog',
        content_creator: dialogs.update_user_dialog,
        attach_to: 'project_update_lead_button',
        related_field_updater: lead_field_updater,
        data_id: function () {
            lead_filteringSelect_selected_value = lead_filteringSelect.get('value');
            return lead_filteringSelect_selected_value;
        }
    });
    update_lead_button.startup();

    // ********************************************************************
    // Status List
    //
    // The Memory
    var status_memory = new JsonRest({
        target: 'get/statuses_for/Project'
    });

    // The Field
    var status_filteringSelect = new FilteringSelect({
        name: 'status_id',
        label: 'Status',
        required: true
    }, 'project_status');
    status_filteringSelect.startup();


    var update_add_status_button_function = function (data) {
        //
        // if there are no Status,
        //     set the button function to create a status list
        //
        // if there are any Status,
        //     set the button function to update the status list
        //
        if (data.length > 0) { // Some Status exists
            console.log('code is here 1');
            add_status_button.set('onClick', function () {
                console.log('code is here 3');
                var myDialog = dialogCreator({
                    dialog_id: 'update_status_list_dialog',
                    data_id: 'Project',
                    content_creator: dialogs.update_status_list_dialog,
                    related_field_updater: status_field_updater
                });
                console.log(myDialog);
                myDialog.show();
            });
        } else { // No Status
            console.log('code is here 2');
            add_status_button.set('onClick', function () {
                var myDialog = dialogCreator({
                    dialog_id: 'create_status_list_dialog',
                    data_id: 'Project',
                    content_creator: dialogs.create_status_list_dialog,
                    related_field_updater: status_field_updater
                });
                myDialog.show();
            });
        }
    };

    // The Updater
    var status_field_updater = fieldUpdater({
        'memory': status_memory,
        'widget': status_filteringSelect,
        'selected': status_filteringSelect_selected_value,
        'callBack': update_add_status_button_function
    });

    var add_status_button = Button({
        label: 'Add Status'
    }, 'project_add_status_button');


    status_field_updater({animate: true});

    // ********************************************************************
    // Ok Button
    var ok_button = new Button({
        label: 'OK',
        type: 'button',
        onClick: function () {
            submitForm({
                dialog: dialog,
                form: project_form,
                additional_data: {
                    start: stamp.toISOString(start_dateTextBox.value),
                    end: stamp.toISOString(end_dateTextBox.value),
                    {% if mode=='UPDATE' %}
                        'project_id': {{ project.id }}
                    {% endif %}
                },
                url: url,
                method: 'POST'
            });
        }
    }, 'project_submit_button');
    ok_button.startup();

    // ********************************************************************
    // Cancel Button
    var cancel_button = new Button({
        label: 'Cancel',
        type: 'button',
        onClick: function () {
            dialog.destroyRecursive();
        }
    }, 'project_cancel_button');
    cancel_button.startup();

    project_form.startup();
});
</script>
<|MERGE_RESOLUTION|>--- conflicted
+++ resolved
@@ -164,148 +164,6 @@
 </div>
 
 <script type='text/javascript'>
-<<<<<<< HEAD
-require(['dijit/registry', 'dijit/form/Form',
-    'dijit/form/ValidationTextBox', 'dijit/form/TextBox',
-    'dijit/form/NumberTextBox', 'dijit/form/FilteringSelect',
-    'dijit/form/Button', 'dojo/store/JsonRest', 'dojo/date', 'dojo/date/stamp',
-    'dojo/date/locale', 'dijit/form/DateTextBox', 'stalker/submitForm',
-    'stalker/fieldUpdater', 'stalker/dialogCaller', 'dojo/ready'],
-        function (registry, Form, ValidationTextBox, TextBox, NumberTextBox, FilteringSelect, Button, JsonRest,
-                  date, stamp, locale, DateTextBox, submitForm, fieldUpdater, dialogCaller, ready) {
-
-            ready(function () {
-                // ********************************************************************
-                // Form
-                var project_form = new Form({
-                    id: 'project_form'
-                }, 'project_form');
-                
-                // get the dialog
-                var dialog = project_form.getParent();
-                
-
-                // ********************************************************************
-                // Name
-                var name_textBox = new ValidationTextBox({
-                    name: 'name',
-                    label: 'Name',
-                    required: true,
-                    placeHolder: 'Enter a name',
-                    {% if mode=='UPDATE' %}
-                        value: '{{ project.name }}'
-                    {% endif %}
-                }, 'project_name');
-                name_textBox.startup();
-
-
-                // ********************************************************************
-                // Code
-                var code_textBox = new ValidationTextBox({
-                    name: 'code',
-                    label: 'Code',
-                    required: true,
-                    placeHolder: 'Enter a code',
-                    {% if mode=='UPDATE' %}
-                        value: '{{ project.code }}',
-                        disabled: true // cannot change the code for an already created project
-                    {% endif %}
-                }, 'project_code');
-                name_textBox.startup();
-
-
-                // **********************************************************************
-                // Start Date
-                
-                var start_date_value = new Date(); // set it today by default
-                
-                {% if mode=='UPDATE' %}
-                    start_date_value = new Date(parseInt({{ project.start.strftime('%s') }})*1000);
-                {% endif %}
-                
-                var start_dateTextBox = new DateTextBox({
-                    name: 'start',
-                    label: 'Start Date',
-                    value: start_date_value,
-                    required: true,
-                    datePattern: 'dd-mm-yyyy',
-                    onChange: function () {
-                        if (this.focused) {
-                            update_dates(
-                                    start_dateTextBox.getValue(),
-                                    end_dateTextBox.getValue(),
-                                    null
-                            );
-                        }
-                    }
-                }, 'project_start');
-                start_dateTextBox.startup();
-
-                // **********************************************************************
-                // End Date
-                var end_date_value = new Date(); // set it today by default
-                
-                {% if mode=='UPDATE' %}
-                    end_date_value = new Date(parseInt({{ project.end.strftime('%s') }})*1000);
-                {% endif %}
-                
-                var end_dateTextBox = new DateTextBox({
-                    name: 'end',
-                    label: 'End Date',
-                    value: end_date_value,
-                    required: true,
-                    datePattern: 'dd-mm-yyyy',
-                    onChange: function () {
-                        if (this.focused) {
-                            update_dates(
-                                    start_dateTextBox.getValue(),
-                                    end_dateTextBox.getValue(),
-                                    null
-                            );
-                        }
-                    }
-                }, 'project_end');
-                end_dateTextBox.startup();
-
-
-                // **********************************************************************
-                // Duration
-                var duration_numberTextBox = new NumberTextBox({
-                    name: 'duration',
-                    label: 'Duration',
-                    value: 0,
-                    onKeyUp: function () {
-                        if (this.focused) {
-                            update_dates(
-                                    start_dateTextBox.getValue(),
-                                    null,
-                                    this.get('value')
-                            )
-                        }
-                    }
-                }, 'project_duration');
-                duration_numberTextBox.startup();
-
-                var update_dates = function (start, end, duration) {
-                    if (duration == null) {
-                        // update the duration
-                        duration_numberTextBox.set(
-                                'value',
-                                date.difference(start, end)
-                        );
-                    } else if (end == null) {
-                        // update end date
-                        end_dateTextBox.set(
-                                'value',
-                                date.add(
-                                        start,
-                                        'day',
-                                        duration
-                                )
-                        );
-                    }
-                };
-=======
 require([
     'dojo/store/JsonRest',
     'dojo/date',
@@ -388,6 +246,7 @@
         label: 'Code',
         required: true,
         placeHolder: 'Enter a code',
+        value: code,
         {% if mode=='UPDATE' %}
             disabled: true
             // cannot change the code for an already created project
@@ -406,7 +265,6 @@
         datePattern: 'dd-mm-yyyy',
         onChange: function () {
             if (this.focused) {
->>>>>>> d63c7ef1
                 update_dates(
                         start_dateTextBox.getValue(),
                         end_dateTextBox.getValue(),
@@ -476,9 +334,9 @@
         }
     };
     update_dates(
-            start_dateTextBox.getValue(),
-            end_dateTextBox.getValue(),
-            null
+        start_dateTextBox.getValue(),
+        end_dateTextBox.getValue(),
+        null
     );
 
 
