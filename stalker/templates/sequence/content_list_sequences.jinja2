<div id='list_sequences'>
    <button id='list_sequences_create_sequence_button'>New Sequence</button>
    <div id='sequences_data_grid'></div>
</div>
<script type='text/javascript'>
    require([
        'dijit/registry',
        'dojo/data/ObjectStore',
        "dgrid/List",
        "dgrid/Grid",
        "dgrid/Selection",
        "dgrid/Keyboard",
        "dgrid/editor",
        'dojo/store/Memory',
        'dojo/store/JsonRest',
        'stalker/dialogs',
        'stalker/fieldUpdater',
        'stalker/dialogCaller',
        'dojo/domReady!'
    ], function (registry, ObjectStore, List, Grid, Selection, Keyboard,
<<<<<<< HEAD
                 editor, Memory, JsonRest, dialogs, fieldUpdater, dialogCaller, on,
                 query) {
=======
                 editor, Memory, JsonRest, dialogs, fieldUpdater,
                 dialogCaller) {
>>>>>>> 82e63909

        var sequences_data_grid = new Grid({
            id: 'sequences_data_grid',
            width: '100%',
            autoHeight: true
        }, 'sequences_data_grid');

        var create_sequence_button = dialogCaller({
            label: 'New Sequence',
            dialog_id: 'create_sequence_dialog',
            content_creator: dialogs.create_sequence_dialog,
            attach_to: 'list_sequences_create_sequence_button',
            related_field_updater: sequence_data_grid_updater,
            data_id: '{{ project.id }}'
        });

        create_sequence_button.startup();

        //asset_data_grid_updater();

        var status_memory = new JsonRest({
            target: 'get/statuses_for/Sequence'
        });

        status_memory.query().then(function (data) {
            sequence_data_grid_updater();
        });


        function sequence_data_grid_updater() {

            var sequence_memory = new JsonRest({
                target: '/get/sequences/{{ project.id }}'
            });

            sequence_memory.query().then(function (data) {

                var columns = [
                    {
                        label: "Thumbnail",
                        field: 'thumbnail',
                        sortable: false,
                        get: function (object) {
                            return object; // return entire item for formatter to use
                        },
                        formatter: function (value) {
                            return '<img width= "100px"; src="{{ request.static_url("stalker:static/stalker/images/Placeholder_shot.png") }}">';
                        }
                    },
                    {
                        field: 'status',
                        label: "Status",
                        get: function (object) {
                            return object; // return entire item for formatter to use
                        },
                        formatter: function (item) {

                            var bg_color = '#' + item.status_bg_color.toString(16);
                            var fg_color = '#' + item.status_fg_color.toString(16);


                            return '<span style="color:' + bg_color + '; background-color:' + bg_color + '; ">....</span><span style="color:' + bg_color + '; ">  ' + item.status + '</span>';
                        }

                    },
                    {
                        field: 'name',
                        label: "Name",
                        get: function (object) {
                            return object; // return entire item for formatter to use
                        },
                        formatter: function (value) {

                            var targetPane = "'sequences_content_pane'";
                            var address = "'view/sequence/" + value.id + "'";

                            return '<a href="javascript:redirectLink(' + targetPane + ',' + address + ');">' + value.name + '</a>';
                        }
                    },
                    {
                        field: 'user_name',
                        label: "Created By",
                        get: function (object) {
                            return object; // return entire item for formatter to use
                        },
                        formatter: function (value) {

                            var targetPane = "'central_content'";
                            var address = "'view/user/" + value.user_id + "'";

                            return '<a href="javascript:redirectLink(' + targetPane + ',' + address + ');">' + value.user_name + '</a>';
                        }
                    }
                ];

                sequences_data_grid.renderArray(data);
                sequences_data_grid.set('columns', columns);

            });
        }
    });
</script>
<|MERGE_RESOLUTION|>--- conflicted
+++ resolved
@@ -18,13 +18,8 @@
         'stalker/dialogCaller',
         'dojo/domReady!'
     ], function (registry, ObjectStore, List, Grid, Selection, Keyboard,
-<<<<<<< HEAD
-                 editor, Memory, JsonRest, dialogs, fieldUpdater, dialogCaller, on,
-                 query) {
-=======
                  editor, Memory, JsonRest, dialogs, fieldUpdater,
                  dialogCaller) {
->>>>>>> 82e63909
 
         var sequences_data_grid = new Grid({
             id: 'sequences_data_grid',
