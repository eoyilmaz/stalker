<div id='sequence_details_content_pane'>
    <div style="background-color: #ed008c " class="page_title"></div>
    {# Avatar #}
<<<<<<< HEAD
    <div id='sequence_thumbnail' class='thumbnail'>
        {% if not sequence.thumbnail %}
        <img src='{{ request.static_url("stalker:static/stalker/images/Placeholder_shot.png") }}'
             alt=''
             style='width:120px;'>
    {% endif %}
    </div>
=======
    <div id='sequence_thumbnail' class='thumbnail'>No Avatar</div>
>>>>>>> d63c7ef1

    <div id='sequence_summary_chart1'
         style='width: 100px;
                  height: 100px;
                  position: absolute;
                  right: 0;'></div>

    {# Basic Info #}
    <div id='sequence_info' class='summary_info'>
        <h2 style='margin: 0; text-align: left'>{{ sequence.name }}</h2>
        <h5 style='margin: 0;'>({{ sequence.code }})</h5>
        <table>
            <tr>
                <td style='text-align: right'><strong>Project</strong></td>
                <td>&nbsp;</td>
                <td>
                    <a href="#" class="DataLink"
                       stalker_target="central_content"
                       stalker_href="view/project/{{ sequence.project.id }}">{{ sequence.project.name }}</a>
                </td>
            </tr>
            <tr>
                <td style='text-align: right'><strong>Status</strong></td>
                <td>&nbsp;</td>
                <td>{{ sequence.status.name }}</td>
            </tr>
            <tr>
                <td style='text-align: right'><strong>Description</strong></td>
                <td>&nbsp;</td>
                <td>{{ sequence.description }}</td>
            </tr>
            <tr>
                <td style='text-align: right'><strong>Created By</strong></td>
                <td>&nbsp;</td>
                <td>
                    <a href="#" class="DataLink"
                       stalker_target="central_content"
                       stalker_href="view/user/{{ sequence.created_by.id }}">{{ sequence.created_by.name }}</a>
                </td>
            </tr>
        </table>
        <button id='update_sequence_button'>Update</button>
    </div>
    {#  Charts  #}

</div>

<script type="text/javascript">
<<<<<<< HEAD
    require(['dojox/charting/Chart',
=======
    require([
        'dojox/charting/Chart',
>>>>>>> d63c7ef1
        'dojox/charting/themes/Tufte',
        'dojox/charting/plot2d/Pie',
        'dojox/charting/action2d/MoveSlice',
        'dijit/form/Button',
<<<<<<< HEAD
        'stalker/gotoLink',
        'stalker/dialogCaller',
        'dojo/ready'],
            function (Chart, theme, PiePlot, MoveSlice, Button, gotoLink,
                      dialogCaller, ready) {
                ready(function () {
                    // Create the chart within it's "holding" node
                    var pieChart = new Chart('sequence_summary_chart1');

                    // Add the only/default plot
                    pieChart.setTheme(theme);

                    // Add the only/default plot
                    pieChart.addPlot("default", {
                        type: PiePlot, // our plot2d/Pie module reference as type value
                        radius: 40,
                        fontColor: "black",
                        labelOffset: 0
                    });

                    var chartData = [1000, 12000];

                    // Add the series of data
                    pieChart.addSeries('January', chartData);

                    // Create the slice mover
                    var mag = new MoveSlice(pieChart, 'default');

                    // Render the chart!
                    pieChart.render();

                    // UPDATE STRUCTURE BUTTON
                    var update_sequence_button = dialogCaller({
                        label: 'Update',
                        dialog_id: 'update_sequence_dialog',
                        content_creator: update_sequence_dialog_creator,
                        attach_to: 'update_sequence_button',
                        data_id: {{ sequence.id }}
                    });
                    update_sequence_button.startup();

                });

                gotoLink();

            });
=======
        'stalker/dialogs',
        'stalker/gotoLink',
        'stalker/dialogCaller',
        'dojo/domReady!'
    ], function (Chart, theme, PiePlot, MoveSlice, Button, dialogs, gotoLink,
                 dialogCaller) {

        // Create the chart within it's "holding" node
        var pieChart = new Chart('sequence_summary_chart1');

        // Add the only/default plot
        pieChart.setTheme(theme);

        // Add the only/default plot
        pieChart.addPlot("default", {
            type: PiePlot, // our plot2d/Pie module reference as type value
            radius: 40,
            fontColor: "black",
            labelOffset: 0
        });

        var chartData = [1000, 12000];

        // Add the series of data
        pieChart.addSeries('January', chartData);

        // Create the slice mover
        var mag = new MoveSlice(pieChart, 'default');

        // Render the chart!
        pieChart.render();

        // UPDATE STRUCTURE BUTTON
        var update_sequence_button = dialogCaller({
            label: 'Update',
            dialog_id: 'update_sequence_dialog',
            content_creator: dialogs.update_sequence_dialog,
            attach_to: 'update_sequence_button',
            data_id: {{ sequence.id }}
        });
        update_sequence_button.startup();


        gotoLink();

    });
>>>>>>> d63c7ef1
</script><|MERGE_RESOLUTION|>--- conflicted
+++ resolved
@@ -1,7 +1,6 @@
 <div id='sequence_details_content_pane'>
     <div style="background-color: #ed008c " class="page_title"></div>
     {# Avatar #}
-<<<<<<< HEAD
     <div id='sequence_thumbnail' class='thumbnail'>
         {% if not sequence.thumbnail %}
         <img src='{{ request.static_url("stalker:static/stalker/images/Placeholder_shot.png") }}'
@@ -9,9 +8,6 @@
              style='width:120px;'>
     {% endif %}
     </div>
-=======
-    <div id='sequence_thumbnail' class='thumbnail'>No Avatar</div>
->>>>>>> d63c7ef1
 
     <div id='sequence_summary_chart1'
          style='width: 100px;
@@ -60,64 +56,12 @@
 </div>
 
 <script type="text/javascript">
-<<<<<<< HEAD
-    require(['dojox/charting/Chart',
-=======
     require([
         'dojox/charting/Chart',
->>>>>>> d63c7ef1
         'dojox/charting/themes/Tufte',
         'dojox/charting/plot2d/Pie',
         'dojox/charting/action2d/MoveSlice',
         'dijit/form/Button',
-<<<<<<< HEAD
-        'stalker/gotoLink',
-        'stalker/dialogCaller',
-        'dojo/ready'],
-            function (Chart, theme, PiePlot, MoveSlice, Button, gotoLink,
-                      dialogCaller, ready) {
-                ready(function () {
-                    // Create the chart within it's "holding" node
-                    var pieChart = new Chart('sequence_summary_chart1');
-
-                    // Add the only/default plot
-                    pieChart.setTheme(theme);
-
-                    // Add the only/default plot
-                    pieChart.addPlot("default", {
-                        type: PiePlot, // our plot2d/Pie module reference as type value
-                        radius: 40,
-                        fontColor: "black",
-                        labelOffset: 0
-                    });
-
-                    var chartData = [1000, 12000];
-
-                    // Add the series of data
-                    pieChart.addSeries('January', chartData);
-
-                    // Create the slice mover
-                    var mag = new MoveSlice(pieChart, 'default');
-
-                    // Render the chart!
-                    pieChart.render();
-
-                    // UPDATE STRUCTURE BUTTON
-                    var update_sequence_button = dialogCaller({
-                        label: 'Update',
-                        dialog_id: 'update_sequence_dialog',
-                        content_creator: update_sequence_dialog_creator,
-                        attach_to: 'update_sequence_button',
-                        data_id: {{ sequence.id }}
-                    });
-                    update_sequence_button.startup();
-
-                });
-
-                gotoLink();
-
-            });
-=======
         'stalker/dialogs',
         'stalker/gotoLink',
         'stalker/dialogCaller',
@@ -164,5 +108,4 @@
         gotoLink();
 
     });
->>>>>>> d63c7ef1
 </script>