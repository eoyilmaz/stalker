{# Stalker a Production Asset Management System
 Copyright (C) 2009-2013 Erkan Ozgur Yilmaz

 This file is part of Stalker.

 This library is free software; you can redistribute it and/or
 modify it under the terms of the GNU Lesser General Public
 License as published by the Free Software Foundation;
 version 2.1 of the License.

 This library is distributed in the hope that it will be useful,
 but WITHOUT ANY WARRANTY; without even the implied warranty of
 MERCHANTABILITY or FITNESS FOR A PARTICULAR PURPOSE.  See the GNU
 Lesser General Public License for more details.

 You should have received a copy of the GNU Lesser General Public
 License along with this library; if not, write to the Free Software
 Foundation, Inc., 51 Franklin Street, Fifth Floor, Boston, MA 02110-1301 USA
#}
<div id='view_time_logs'>
    {% if has_permission('Create_TimeLog') and entity.entity_type == 'Task' %}
        <button id='create_time_log_button'>Create TimeLog</button>
    {% endif %}
    <div style='width:100%; height: 100%; position: absolute;'>
        <div id='time_logs_data_grid'></div>
    </div>
</div>

<script type='text/javascript'>
require([
    'dojo/data/ObjectStore',
    'dojo/store/Memory',
    'dojo/store/JsonRest',
    'dojo/aspect',

    "dgrid/selector",
    "dgrid/List",
    "dgrid/OnDemandGrid",
    "dgrid/Selection",
    "dgrid/Keyboard",
    "dojo/_base/declare",
    "dgrid/editor",

    'dijit/Menu',
    'dijit/MenuItem',
    'dijit/MenuSeparator',

    'dijit/form/Button',

    'stalker/dialogs',
    'stalker/dialogCaller',
    'stalker/dialogCreator',

    'dojo/domReady!'
], function (ObjectStore, Memory, JsonRest, aspect, selector, List, Grid,
             Selection, Keyboard, declare, editor, Menu, MenuItem,
             MenuSeparator, Button, dialogs, dialogCaller, dialogCreator) {


    var StandardGrid = declare([Grid, Selection, Keyboard]);

    var time_logs_DataGrid = new StandardGrid({
        id: 'time_logs_data_grid',
        width: '100%',
        {#            autoHeight: true,#}
        selectionMode: 'single',
        cellNavigation: false,
        allowSelectAll: true
    }, 'time_logs_data_grid');


    {% if has_permission('Create_TimeLog') and entity.entity_type == 'Task'%}

        var create_time_log_button = dialogCaller({
            label: 'Create TimeLog',
            dialog_id: 'time_log_dialog',
            content_creator: dialogs.create_time_log_dialog,
            attach_to: 'create_time_log_button',
            related_field_updater: time_logs_DataGrid_updater,
            data_id: '{{ entity.id }}'
        });
        create_time_log_button.startup();
    {% endif %}



    var timeLogData;


    function time_logs_DataGrid_updater() {


        var time_log_memory = new JsonRest({
            target: '/get/time_logs/{{ entity.id }}'
        });

        time_log_memory.query().then(function (data) {

            timeLogData = data;

            var columns = [


                {
                    field: 'parent_name',
                    label: 'Parent Name'
                    {#                        get: function (object) {#}
                    {##}
                    {#                            return object; // return entire item for formatter to use#}
                    {##}
                    {#                        },#}
                    {#                        formatter: function (value) {#}
                    {##}
                    {#                            var targetPane = "'tasks_content_pane'";#}
                    {#                            var address = "'view/task/" + value.task_id + "'";#}
                    {##}
                    {#                            return '<a href="javascript:redirectLinkInParent(' + targetPane + ',' + address + ');">' + value.task_name + '</a>';#}
                    {##}
                    {#                        }#}

                },
                {
                    field: 'task_name',
                    label: 'Task Name',
                    get: function (object) {

                        return object; // return entire item for formatter to use

                    },
                    formatter: function (value) {

                        var targetPane = "'tasks_content_pane'";
                        var address = "'view/task/" + value.task_id + "'";

                        return '<a href="javascript:redirectLinkInParent(' + targetPane + ',' + address + ');">' + value.task_name + '</a>';

                    }

                },
                {
                    field: 'resource_name',
                    label: "Resource",
                    get: function (object) {

                        return object; // return entire item for formatter to use

                    },
                    formatter: function (value) {

                        var targetPane = "'central_content'";
                        var address = "'view/user/" + value.resource_id + "'";

<<<<<<< HEAD
                            return new Date(parseInt(value));
=======
                        return '<a href="javascript:redirectLink(' + targetPane + ',' + address + ');">' + value.resource_name + '</a>';
>>>>>>> 08b3fbeb

                    }
                },
                {
                    field: 'duration',
                    label: "Duration",
                    formatter: function (value) {

<<<<<<< HEAD
                            return new Date(parseInt(value));
=======
                        return value / 3600 + ' h';
>>>>>>> 08b3fbeb

                    }
                },
                {
                    field: 'start_date',
                    label: "Start Date",

                    formatter: function (value) {

                        return new Date(parseInt(value) * 1000);

                    }
                },
                {
                    field: 'end_date',
                    label: "End Date",
                    formatter: function (value) {

                        return new Date(parseInt(value) * 1000);

                    }
                }
            ];

            time_logs_DataGrid.renderArray(data);
            time_logs_DataGrid.set('columns', columns);


            var right_click_menu = new Menu({
                targetNodeIds: ['time_logs_data_grid'],
                selector: '.dgrid-row'
            });

            var create_update_timelog_menuItem_creator = function () {
                return new MenuItem({
                    label: 'Update TimeLog',
                    onClick: function () {
                        var node = this.getParent().currentTarget;
                        var nodeId = node.getAttribute('id');
                        var rowId = time_logs_DataGrid.id + '-row-';
                        var timeLogId = timeLogData[parseInt(nodeId.substring(rowId.length, nodeId.length))].id;


                        var dialog = dialogCreator({
                            dialog_id: 'time_log_dialog',
                            content_creator: dialogs.update_time_log_dialog,
                            related_field_updater: time_logs_DataGrid_updater,
                            data_id: timeLogId
                        });
                        dialog.show();


                    }
                });
            };

            right_click_menu.addChild(create_update_timelog_menuItem_creator());

            right_click_menu.startup();


        });

        time_logs_DataGrid.resize();

    }

    time_logs_DataGrid_updater();


    aspect.after(this, "resize", function () {
        console.log('time_logs_DataGrid.resize();');
        time_logs_DataGrid.resize();
    });


});
</script>
<|MERGE_RESOLUTION|>--- conflicted
+++ resolved
@@ -150,11 +150,7 @@
                         var targetPane = "'central_content'";
                         var address = "'view/user/" + value.resource_id + "'";
 
-<<<<<<< HEAD
-                            return new Date(parseInt(value));
-=======
                         return '<a href="javascript:redirectLink(' + targetPane + ',' + address + ');">' + value.resource_name + '</a>';
->>>>>>> 08b3fbeb
 
                     }
                 },
@@ -163,11 +159,7 @@
                     label: "Duration",
                     formatter: function (value) {
 
-<<<<<<< HEAD
-                            return new Date(parseInt(value));
-=======
                         return value / 3600 + ' h';
->>>>>>> 08b3fbeb
 
                     }
                 },
@@ -186,7 +178,7 @@
                     label: "End Date",
                     formatter: function (value) {
 
-                        return new Date(parseInt(value) * 1000);
+                            return new Date(parseInt(value));
 
                     }
                 }
