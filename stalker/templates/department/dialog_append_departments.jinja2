--- conflicted
+++ resolved
@@ -74,7 +74,6 @@
         'stalker/fieldUpdater',
 
         'dojo/domReady!'
-
     ], function (ObjectStore, Memory, JsonRest, lang, registry, Form, Button,
                  MultiSelect, submitForm, dialogCaller, fieldUpdater) {
 
@@ -154,40 +153,6 @@
                     dojo.destroy(opt);
                 }
             });
-<<<<<<< HEAD
-            //run the function to fill the data for the first time
-            all_departments_field_updater({animate: false});
-
-
-            var add_item = function (multi_select, opt) {
-                var domNode = multi_select.domNode;
-                domNode.appendChild(opt);
-            };
-
-            var remove_item = function (multi_select, rId) {
-                var domNode = multi_select.domNode;
-                dojo.query('option', domNode).forEach(function (opt, idx,
-                                                                arr) {
-                    if (opt.value == rId) {
-                        dojo.destroy(opt);
-                    }
-                });
-            };
-
-            // ****************************************************************
-            // Append Department Button
-            var department_append_button = new Button({
-                label: '>>',
-                type: 'button',
-                onClick: function () {
-                    var selected_data = all_departments_multi_select.get('value');
-                    var all_options = dojo.query('option', 'all_departments_list');
-
-                    for (var i = 0; i < all_options.length; i++) {
-                        if (selected_data.indexOf(all_options[i].value) != -1) {
-                            add_item(user_departments_multi_select, all_options[i]);
-                        }
-=======
         };
 
         // ********************************************************************
@@ -202,7 +167,6 @@
                 for (var i = 0; i < all_options.length; i++) {
                     if (selected_data.indexOf(all_options[i].value) != -1) {
                         add_item(user_departments_multi_select, all_options[i]);
->>>>>>> d63c7ef1
                     }
                 }
             }
@@ -222,47 +186,6 @@
                         add_item(all_departments_multi_select, all_options[i]);
                     }
                 }
-<<<<<<< HEAD
-            }, 'department_remove_button');
-
-            // ****************************************************************
-            // Submit Button
-            var submit_button = new Button({
-                label: 'OK',
-                type: 'button',
-                onClick: function () {
-                    var department_ids = [];
-                    dojo.query('option', user_departments_multi_select.domNode).forEach(function (opt,
-                                                                                                  idx,
-                                                                                                  arr) {
-                        department_ids.push(opt.value);
-                    });
-
-                    submitForm({
-                        dialog: registry.byId('append_department_dialog'),
-                        form: append_department_form,
-                        additional_data: {
-                            'user_id': {{ user.id }},
-                            'department_ids': department_ids
-                        },
-                        url: 'append/departments',
-                        method: 'POST'
-                    });
-                }
-            }, 'append_department_submit_button');
-            submit_button.startup();
-
-            // ****************************************************************
-            // Cancel Button
-            var cancel_button = new Button({
-                label: 'Cancel',
-                type: 'button',
-                onClick: function () {
-                    registry.byId('append_department_dialog').destroyRecursive();
-                }
-            }, 'append_department_cancel_button');
-            cancel_button.startup();
-=======
             }
         }, 'department_remove_button');
 
@@ -272,11 +195,19 @@
             label: 'OK',
             type: 'button',
             onClick: function () {
+                var department_ids = [];
+                dojo.query('option', user_departments_multi_select.domNode).forEach(function (opt,
+                                                                                              idx,
+                                                                                              arr) {
+                    department_ids.push(opt.value);
+                });
+
                 submitForm({
                     dialog: registry.byId('append_department_dialog'),
                     form: append_department_form,
                     additional_data: {
-                        'user_id': {{ user.id }}
+                        'user_id': {{ user.id }},
+                        'department_ids': department_ids
                     },
                     url: 'append/departments',
                     method: 'POST'
@@ -297,7 +228,6 @@
         cancel_button.startup();
 
         append_department_form.startup();
->>>>>>> d63c7ef1
 
     });
 </script>