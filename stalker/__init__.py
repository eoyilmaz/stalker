# -*- coding: utf-8 -*-
# Stalker a Production Asset Management System
# Copyright (C) 2009-2013 Erkan Ozgur Yilmaz
# 
# This file is part of Stalker.
# 
# This file is part of Stalker.
# 
# This library is free software; you can redistribute it and/or
# modify it under the terms of the GNU Lesser General Public
# License as published by the Free Software Foundation;
# version 2.1 of the License.
# 
# This library is distributed in the hope that it will be useful,
# but WITHOUT ANY WARRANTY; without even the implied warranty of
# MERCHANTABILITY or FITNESS FOR A PARTICULAR PURPOSE.  See the GNU
# Lesser General Public License for more details.
# 
# You should have received a copy of the GNU Lesser General Public
# License along with this library; if not, write to the Free Software
# Foundation, Inc., 51 Franklin Street, Fifth Floor, Boston, MA  02110-1301 USA
"""
Stalker is a Production Asset Management System (ProdAM) designed for Animation
and VFX Studios. See docs for more information.
"""

__version__ = '0.2.0.b6'


# before anything about stalker create the defaults
from stalker import config as st_config

defaults = st_config.Config()

from stalker.models.auth import Group, Permission, User
from stalker.models.asset import Asset
from stalker.models.department import Department
from stalker.models.entity import SimpleEntity, Entity
from stalker.models.format import ImageFormat
from stalker.models.link import Link
from stalker.models.message import Message
from stalker.models.mixins import (ProjectMixin, ReferenceMixin, ScheduleMixin,
                                   StatusMixin, TargetEntityTypeMixin,
                                   CodeMixin, WorkingHoursMixin)
from stalker.models.note import Note
from stalker.models.project import Project
from stalker.models.repository import Repository
from stalker.models.scene import Scene
from stalker.models.schedulers import SchedulerBase, TaskJugglerScheduler
from stalker.models.sequence import Sequence
from stalker.models.shot import Shot
from stalker.models.status import Status, StatusList
from stalker.models.structure import Structure
from stalker.models.studio import Studio, WorkingHours
from stalker.models.tag import Tag
from stalker.models.task import TimeLog, Task
from stalker.models.template import FilenameTemplate
from stalker.models.ticket import Ticket, TicketLog
from stalker.models.type import Type, EntityType
from stalker.models.version import Version
from stalker.models.auth import group_finder

import logging
<<<<<<< HEAD
logging.basicConfig()
=======

>>>>>>> 345bf6a0
logger = logging.getLogger(__name__)
logger.setLevel(logging.DEBUG)


def main(global_config, **settings):
    """ This function returns a Pyramid WSGI application.
    """

    from pyramid.config import Configurator
    from pyramid.authentication import AuthTktAuthenticationPolicy
    from pyramid.authorization import ACLAuthorizationPolicy

    # setup the database to the given settings
    from stalker import db

    db.setup(settings)

    # setup authorization and authentication
    authn_policy = AuthTktAuthenticationPolicy(
        'sosecret',
        hashalg='sha512',
        callback=group_finder
    )
    authz_policy = ACLAuthorizationPolicy()

    config = Configurator(
        settings=settings,
        root_factory='stalker.models.auth.RootFactory'
    )
    config.set_authentication_policy(authn_policy)
    config.set_authorization_policy(authz_policy)

    config.include('pyramid_jinja2')
    config.add_static_view('static', 'static', cache_max_age=3600)

    # *************************************************************************
    # Basics
    config.add_route('home', '/')
    config.add_route('me_menu', '/me_menu')
    config.add_route('login', '/login')
    config.add_route('logout', '/logout')

    config.add_route('busy_dialog', 'dialog/busy')

    config.add_route('serve_files',
                     defaults.server_side_storage_path + '/{partial_file_path:[a-zA-Z0-9/\.]+}')

    logger.debug(defaults.server_side_storage_path + '/{partial_file_path}')

    # *************************************************************************
    # DATA VIEWS
    # *************************************************************************

    # *************************************************************************
    # Thumbnail
    config.add_route('dialog_upload_thumbnail',
                     'dialog/upload_thumbnail/{entity_id}')
    config.add_route('upload_thumbnail', 'upload_thumbnail')
    config.add_route('assign_thumbnail', 'assign_thumbnail')


    # *************************************************************************
    # Studio
    config.add_route('dialog_create_studio', 'dialog/create/studio')
    config.add_route('dialog_update_studio', 'dialog/update/studio')

    config.add_route('create_studio', 'create/studio')
    config.add_route('update_studio', 'update/studio')

    # *************************************************************************
    # Project
    config.add_route('dialog_create_project', 'dialog/create/project')
    config.add_route('dialog_update_project',
                     'dialog/update/project/{project_id}')

    config.add_route('create_project', 'create/project')
    config.add_route('update_project', 'update/project')

    config.add_route('view_project', 'view/project/{project_id}')
    config.add_route('overview_project', 'overview/project/{project_id}')
    config.add_route('list_projects', 'list/projects/{entity_id}')
    config.add_route('get_projects', 'get/projects')
    config.add_route('get_projects_byEntity',
                     'get/projects_byEntity/{entity_id}')
    config.add_route('summarize_project', 'summarize/project/{project_id}')

    config.add_route('view_entity_nav_bar', 'view/entity_nav_bar/{entity_id}')

    # *************************************************************************
    # ImageFormat
    config.add_route('dialog_create_image_format',
                     'dialog/create/image_format')
    config.add_route('dialog_update_image_format',
                     'dialog/update/image_format/{imf_id}')

    config.add_route('create_image_format', 'create/image_format')
    config.add_route('update_image_format', 'update/image_format')

    config.add_route('list_image_formats', 'list/image_formats')
    config.add_route('get_image_formats', 'get/image_formats')

    # *************************************************************************
    # Repository
    config.add_route('dialog_create_repository', 'dialog/create/repository')
    config.add_route('dialog_update_repository',
                     'dialog/update/repository/{repo_id}')

    config.add_route('create_repository', 'create/repository')
    config.add_route('update_repository', 'update/repository')

    config.add_route('list_repositories', 'list/repositories')
    config.add_route('get_repositories', 'get/repositories')

    # ************************************************************************* 
    # Structure
    # TODO: split dialog and action
    config.add_route('dialog_create_structure', 'dialog/create/structure')
    config.add_route('dialog_update_structure',
                     'dialog/update/structure/{structure_id}')

    config.add_route('create_structure', 'create/structure')
    config.add_route('update_structure', 'update/structure')
    config.add_route('get_structures', 'get/structures')

    # ************************************************************************* 
    # User

    # dialogs
    config.add_route('dialog_create_user', 'dialog/create/user/{entity_id}')
    config.add_route('dialog_update_user', 'dialog/update/user/{user_id}')
    config.add_route('dialog_append_users', 'dialog/append/users/{entity_id}')

    config.add_route('create_user', 'create/user')
    config.add_route('update_user', 'update/user')
    config.add_route('view_user', 'view/user/{user_id}')

    config.add_route('list_users', 'list/users/{entity_id}')
    config.add_route('get_users', 'get/users')
    config.add_route('get_users_byEntity', 'get/users_byEntity/{entity_id}')
    config.add_route('get_users_not_in_entity',
                     'get/users_not_in_entity/{entity_id}')

    config.add_route('append_user', 'append/user')
    config.add_route('append_users', 'append/users')

    config.add_route('summarize_user', 'summarize/user/{user_id}')
    config.add_route('view_user_tasks', 'view/user/tasks/{user_id}')
    config.add_route('view_user_versions', 'view/user/versions/{user_id}')
    config.add_route('view_user_tickets', 'view/user/tickets/{user_id}')

    config.add_route('check_login_availability',
                     'check/login_availability/{login}')
    config.add_route('check_email_availability',
                     'check/email_availability/{email}')

    # *************************************************************************
    # FilenameTemplate
    config.add_route('dialog_create_filename_template',
                     'dialog/create/filename_template')
    config.add_route('dialog_update_filename_template',
                     'dialog/update/filename_template/{ft_id}')

    config.add_route('create_filename_template', 'create/filename_template')
    config.add_route('update_filename_template', 'update/filename_template')

    config.add_route('get_filename_templates', 'get/filename_templates')

    # ************************************************************************* 
    # StatusList
    config.add_route('dialog_create_status_list',
                     'dialog/create/status_list')
    config.add_route('dialog_create_status_list_for',
                     'dialog/create/status_list/{target_entity_type}')
    config.add_route('dialog_update_status_list',
                     'dialog/update/status_list/{target_entity_type}')

    config.add_route('create_status_list', 'create/status_list')
    config.add_route('update_status_list', 'update/status_list')

    config.add_route('get_status_lists', 'get/status_lists')
    config.add_route('get_status_lists_for',
                     'get/status_lists_for/{target_entity_type}')

    # *************************************************************************
    # Status
    # TODO: separate dialog and action
    config.add_route('dialog_create_status', 'dialog/create/status')
    config.add_route('dialog_update_status', 'dialog/update/status/{status_id')

    config.add_route('create_status', 'create/status')
    config.add_route('update_status', 'update/status')

    config.add_route('get_statuses', 'get/statuses')
    config.add_route('get_statuses_for',
                     'get/statuses_for/{target_entity_type}')
    config.add_route('get_statuses_of', 'get/statuses_of/{status_list_id}')

    # *************************************************************************
    # Assets
    config.add_route('dialog_create_asset', 'dialog/create/asset/{project_id}')
    config.add_route('dialog_update_asset', 'dialog/update/asset/{asset_id}')

    config.add_route('create_asset', 'create/asset')
    config.add_route('update_asset', 'update/asset')

    config.add_route('view_asset', 'view/asset/{asset_id}')
    config.add_route('summarize_asset', 'summarize/asset/{asset_id}')
    config.add_route('list_assets', 'list/assets/{project_id}')
    config.add_route('get_assets', 'get/assets/{project_id}')

    # *************************************************************************
    # Shots
    config.add_route('dialog_create_shot', 'dialog/create/shot/{project_id}')
    config.add_route('dialog_update_shot', 'dialog/update/shot/{shot_id}')

    config.add_route('create_shot', 'create/shot')
    config.add_route('update_shot', 'update/shot')

    config.add_route('view_shot', 'view/shot/{shot_id}')
    config.add_route('summarize_shot', 'summarize/shot/{shot_id}')
    config.add_route('list_shots', 'list/shots/{project_id}')
    config.add_route('get_shots', 'get/shots/{project_id}')

    # *************************************************************************
    # Sequence
    # TODO: separate dialog and action
    config.add_route('dialog_create_sequence',
                     'dialog/create/sequence/{project_id}')
    config.add_route('dialog_update_sequence',
                     'dialog/update/sequence/{sequence_id}')

    config.add_route('create_sequence', 'create/sequence')
    config.add_route('update_sequence', 'update/sequence')

    config.add_route('view_sequence', 'view/sequence/{sequence_id}')
    config.add_route('summarize_sequence', 'summarize/sequence/{sequence_id}')
    config.add_route('list_sequences', 'list/sequences/{project_id}')
    config.add_route('get_sequences', 'get/sequences/{project_id}')

    # *************************************************************************
    # Task

    # Dialogs
    config.add_route('dialog_create_task',
                     'dialog/create/task/{entity_id}')
    config.add_route('dialog_create_child_task',
                     'dialog/create/child_task/{task_id}')
    config.add_route('dialog_create_dependent_task',
                     'dialog/create/dependent_task/{task_id}')
    config.add_route('dialog_update_task',
                     'dialog/update/task/{task_id}')

    config.add_route('create_task',
                     'create/task')
    config.add_route('update_task',
                     'update/task/{task_id}') # TODO: remove task_id

    config.add_route('view_task',
                     'view/task/{task_id}')
    config.add_route('summarize_task',
                     'summarize/task/{task_id}')

    config.add_route('list_tasks',
                     'list/tasks/{entity_id}')

    config.add_route('get_entity_tasks', 'get/entity/tasks/{entity_id}')
    config.add_route('get_user_tasks', 'get/user/tasks/{user_id}')
    config.add_route('get_project_tasks', 'get/project/tasks/{project_id}')
    config.add_route('get_root_tasks',
                     'get/root/tasks/{project_id}') # TODO: fix this

    config.add_route('get_gantt_tasks', 'get/gantt/tasks/{entity_id}')
    config.add_route('update_gantt_tasks',
                     'update/gantt/tasks') # TODO: is this still required
    config.add_route('auto_schedule_tasks', 'auto_schedule_tasks')
    config.add_route('view_task_nav_bar',
                     'view/task_nav_bar/{entity_id}')# TODO: this same with view_entity_nav_bar find a solution to merge them.

    # *************************************************************************
    # TimeLog
    config.add_route('dialog_create_time_log',
                     'dialog/create/time_log/{task_id}')
    config.add_route('dialog_update_time_log',
                     'dialog/update/time_log/{time_log_id}')

    config.add_route('create_time_log', 'create/time_log')
    config.add_route('update_time_log', 'update/time_log')

<<<<<<< HEAD
    config.add_route('get_time_logs', 'get/time_logs/{entity_id}') # returns json
    config.add_route('list_time_logs', 'list/time_logs/{entity_id}') # returns response
=======
    config.add_route('get_time_logs', 'get/time_logs/{task_id}') # returns json
    config.add_route('list_time_logs',
                     'list/time_logs/{task_id}') # returns response
>>>>>>> 345bf6a0

    # *************************************************************************
    # Department

    config.add_route('dialog_create_department', 'dialog/create/department')
    config.add_route('dialog_update_department',
                     'dialog/update/department/{department_id}')

    config.add_route('create_department', 'create/department')
    config.add_route('update_department', 'update/department')
    config.add_route('summarize_department',
                     'summarize/department/{department_id}')
    config.add_route('view_department', 'view/department/{department_id}')
    config.add_route('list_departments', 'list/departments/{entity_id}')
    config.add_route('get_departments', 'get/departments')
    config.add_route('get_departments_byEntity',
                     'get/departments_byEntity/{entity_id}')

    config.add_route('dialog_append_departments',
                     'dialog/append/departments/{user_id}')
    config.add_route('append_departments', 'append/departments')
    # *************************************************************************
    # Group

    config.add_route('dialog_create_group', 'dialog/create/group')
    config.add_route('dialog_update_group', 'dialog/update/group/{group_id}')

    config.add_route('create_group', 'create/group')
    config.add_route('update_group', 'update/group')

    config.add_route('list_groups', 'list/groups/{user_id}')
    config.add_route('view_group', 'view/group/{group_id}')
    config.add_route('summarize_group', 'summarize/group/{group_id}')
    config.add_route('get_groups', 'get/groups')
    config.add_route('get_groups_byEntity', 'get/groups_byEntity/{entity_id}')

    config.add_route('dialog_append_groups', 'dialog/append/groups/{user_id}')
    config.add_route('append_groups', 'append/groups')

    config.add_route('list_permissions', 'list/permissions/{group_id}')
    # *************************************************************************
    # Tag

    config.add_route('get_tags', 'get/tags')

    config.scan(ignore='stalker.env')
    return config.make_wsgi_app()
<|MERGE_RESOLUTION|>--- conflicted
+++ resolved
@@ -61,11 +61,7 @@
 from stalker.models.auth import group_finder
 
 import logging
-<<<<<<< HEAD
-logging.basicConfig()
-=======
-
->>>>>>> 345bf6a0
+
 logger = logging.getLogger(__name__)
 logger.setLevel(logging.DEBUG)
 
@@ -354,14 +350,8 @@
     config.add_route('create_time_log', 'create/time_log')
     config.add_route('update_time_log', 'update/time_log')
 
-<<<<<<< HEAD
     config.add_route('get_time_logs', 'get/time_logs/{entity_id}') # returns json
     config.add_route('list_time_logs', 'list/time_logs/{entity_id}') # returns response
-=======
-    config.add_route('get_time_logs', 'get/time_logs/{task_id}') # returns json
-    config.add_route('list_time_logs',
-                     'list/time_logs/{task_id}') # returns response
->>>>>>> 345bf6a0
 
     # *************************************************************************
     # Department
