--- conflicted
+++ resolved
@@ -23,11 +23,7 @@
 See docs for more information.
 """
 
-<<<<<<< HEAD
-__version__ = '0.2.14.dev'
-=======
 import sys
->>>>>>> 74a3c8ec
 
 __version__ = '0.2.17.1'
 
