# -*- coding: utf-8 -*-
# Copyright (c) 2009-2013, Erkan Ozgur Yilmaz
# 
# This module is part of Stalker and is released under the BSD 2
# License: http://www.opensource.org/licenses/BSD-2-Clause
"""
Stalker is a Production Asset Management System (ProdAM) designed for animation
and vfx studios. See docs for more information.
"""

__version__ = '0.2.0.a7'

from pyramid.config import Configurator
from pyramid.authentication import AuthTktAuthenticationPolicy
from pyramid.authorization import ACLAuthorizationPolicy

from stalker.models.auth import Group, Permission, User
from stalker.models.asset import Asset
from stalker.models.department import Department
from stalker.models.entity import SimpleEntity, Entity
from stalker.models.format import ImageFormat
from stalker.models.link import Link
from stalker.models.message import Message
from stalker.models.mixins import (ProjectMixin, ReferenceMixin, ScheduleMixin,
                                   StatusMixin, TargetEntityTypeMixin,
                                   CodeMixin)
from stalker.models.note import Note
from stalker.models.project import Project
from stalker.models.repository import Repository
from stalker.models.scene import Scene
from stalker.models.sequence import Sequence
from stalker.models.shot import Shot
from stalker.models.status import Status, StatusList
from stalker.models.structure import Structure
from stalker.models.tag import Tag
from stalker.models.task import Booking, Task
from stalker.models.template import FilenameTemplate
from stalker.models.ticket import Ticket, TicketLog
from stalker.models.type import Type, EntityType
from stalker.models.version import Version
from stalker.models.auth import group_finder

def main(global_config, **settings):
    """ This function returns a Pyramid WSGI application.
    """
    
    # setup the database to the given settings
    from stalker import db
    db.setup(settings)
    
    # setup authorization and authentication
    authn_policy = AuthTktAuthenticationPolicy(
        'sosecret',
        callback=group_finder
    )
    authz_policy = ACLAuthorizationPolicy()
    
    config = Configurator(
        settings=settings,
        root_factory='stalker.models.auth.RootFactory'
    )
    config.set_authentication_policy(authn_policy)
    config.set_authorization_policy(authz_policy) 
    
    config.include('pyramid_jinja2')
    config.add_static_view('static', 'static', cache_max_age=3600)
    
    # *************************************************************************
    # Basics
    config.add_route('home', '/')
    config.add_route('me_menu', '/me_menu')
    config.add_route('login', '/login')
    config.add_route('logout', '/logout')
    
    # *************************************************************************
    # DATA VIEWS
    # *************************************************************************
    
    # *************************************************************************
    # Project
    config.add_route('add_project', 'add/project')
    config.add_route('edit_project', 'edit/project/{project_id}')
    config.add_route('view_project', 'view/project/{project_id}')
    config.add_route('view_projects', 'view/projects')
<<<<<<< HEAD
    config.add_route('overview_project', 'overview/project/{project_id}')
=======
    config.add_route('summarize_project', 'summarize/project/{project_id}')
>>>>>>> 8986b18a
    config.add_route('get_projects', 'get/projects')
    
    # *************************************************************************
    # ImageFormat
    config.add_route('add_image_format', 'add/image_format')
    config.add_route('edit_image_format', 'edit/image_format/{imf_id}')
    config.add_route('get_image_formats', 'get/image_formats')
    
    # *************************************************************************
    # Repository
    config.add_route('add_repository', 'add/repository')
    config.add_route('edit_repository', 'edit/repository/{repository_id}')
    config.add_route('get_repositories', 'get/repositories')
    
    # ************************************************************************* 
    # Structure
    config.add_route('add_structure', 'add/structure')
    config.add_route('edit_structure', 'edit/structure/{structure_id}')
    config.add_route('get_structures', 'get/structures')
    
    # ************************************************************************* 
    # User
    config.add_route('add_user', 'add/user')
    config.add_route('edit_user', 'edit/user/{user_id}')
    config.add_route('view_user', 'view/user/{user_id}')
    config.add_route('get_users', 'get/users')
    
    config.add_route('summarize_user', 'summarize/user/{user_id}')
    config.add_route('get_user_tasks', 'get/user/{user_id}/tasks')
    config.add_route('view_user_tasks', 'view/user/tasks/{user_id}')
    config.add_route('view_user_versions', 'view/user/versions/{user_id}')
    config.add_route('view_user_tickets', 'view/user/tickets/{user_id}')
    
    # *************************************************************************
    # FilenameTemplate
    config.add_route('add_filename_template', 'add/filename_template')
    config.add_route('edit_filename_template',
                     'edit/filename_template/{filename_template_id}')
    config.add_route('get_filename_templates', 'get/filename_templates')
    
    # ************************************************************************* 
    # StatusList
    config.add_route('add_status_list', 'add/status_list')
    config.add_route('add_status_list_for',
                     'add/status_list/{target_entity_type}')
    config.add_route('edit_status_list', 'edit/status_list/{status_list_id}')
    config.add_route('get_status_lists', 'get/status_lists')
    config.add_route('get_status_lists_for',
                     'get/status_lists_for/{target_entity_type}')
    
    # *************************************************************************
    # Status
    config.add_route('add_status', 'add/status')
    config.add_route('edit_status', 'edit/status')
    config.add_route('get_statuses', 'get/statuses')
    config.add_route('get_statuses_of', 'get/statuses_of/{status_list_id}')
    
    # *************************************************************************
    # Assets
    config.add_route('add_asset', 'add/asset/{project_id}')
    config.add_route('view_asset', 'view/asset/{asset_id}')
    config.add_route('overview_asset', 'overview/asset/{asset_id}')
    config.add_route('edit_asset', 'edit/asset/{asset_id}')
    config.add_route('view_assets', 'view/assets/{project_id}')
    config.add_route('get_assets', 'get/assets/{project_id}')
    
    # *************************************************************************
    # Shots
    config.add_route('add_shot', 'add/shot/{project_id}')
    config.add_route('view_shot', 'view/shot/{shot_id}')
    config.add_route('edit_shot', 'edit/shot/{shot_id}')
    config.add_route('view_shots', 'view/shots/{project_id}')
    config.add_route('get_shots', 'get/shots/{project_id}')
    
    # *************************************************************************
    # Sequence
    config.add_route('add_sequence', 'add/sequence')
    config.add_route('view_sequence', 'view/sequence/{sequence_id}')
    config.add_route('edit_sequence', 'edit/sequence/{sequence_id}')
    config.add_route('view_sequences', 'view/sequences/{project_id}')
    config.add_route('get_sequences',
                     'get/sequences/{project_id}')
    
    # *************************************************************************
    # Task
    config.add_route('add_task', 'add/task/{entity_id}')
    config.add_route('view_task', 'view/task/{task_id}')
    config.add_route('edit_task', 'edit/task/{task_id}')
    config.add_route('edit_tasks', 'edit/tasks')
    config.add_route('view_tasks', 'view/tasks/{entity_id}')
    config.add_route('get_tasks',
                     'get/tasks/{entity_id}')
    config.add_route('get_project_tasks', 'get/project_tasks/{project_id}')
    
    # *************************************************************************
    # Department
    config.add_route('add_department', 'add/department')
    config.add_route('edit_department', 'edit/department/{department_id}')
    config.add_route('view_department', 'view/department/{department_id}')
    config.add_route('get_departments', 'get/departments')
    
    # *************************************************************************
    # Group
    config.add_route('add_group', 'add/group')
    config.add_route('edit_group', 'edit/group/{group_id}')
    config.add_route('view_group', 'view/group/{group_id}')
    config.add_route('get_groups', 'get/groups')
    
    
    
    config.scan()
    return config.make_wsgi_app()
<|MERGE_RESOLUTION|>--- conflicted
+++ resolved
@@ -82,11 +82,7 @@
     config.add_route('edit_project', 'edit/project/{project_id}')
     config.add_route('view_project', 'view/project/{project_id}')
     config.add_route('view_projects', 'view/projects')
-<<<<<<< HEAD
-    config.add_route('overview_project', 'overview/project/{project_id}')
-=======
     config.add_route('summarize_project', 'summarize/project/{project_id}')
->>>>>>> 8986b18a
     config.add_route('get_projects', 'get/projects')
     
     # *************************************************************************
@@ -148,7 +144,7 @@
     # Assets
     config.add_route('add_asset', 'add/asset/{project_id}')
     config.add_route('view_asset', 'view/asset/{asset_id}')
-    config.add_route('overview_asset', 'overview/asset/{asset_id}')
+    config.add_route('summarize_asset', 'summarize/asset/{asset_id}')
     config.add_route('edit_asset', 'edit/asset/{asset_id}')
     config.add_route('view_assets', 'view/assets/{project_id}')
     config.add_route('get_assets', 'get/assets/{project_id}')
