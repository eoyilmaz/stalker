--- conflicted
+++ resolved
@@ -19,7 +19,7 @@
 # Foundation, Inc., 51 Franklin Street, Fifth Floor, Boston, MA  02110-1301 USA
 import datetime
 
-from pyramid.httpexceptions import HTTPOk, HTTPServerError
+from pyramid.httpexceptions import HTTPFound, HTTPOk, HTTPServerError
 from pyramid.security import authenticated_userid
 from pyramid.view import view_config
 
@@ -28,11 +28,7 @@
 
 import logging
 from stalker import log
-<<<<<<< HEAD
-from stalker.views import PermissionChecker, get_logged_in_user
-=======
-from stalker.views import get_logged_in_user, log_param
->>>>>>> 2aa055ce
+from stalker.views import PermissionChecker, get_logged_in_user, log_param
 
 logger = logging.getLogger(__name__)
 logger.setLevel(log.logging_level)
@@ -47,9 +43,11 @@
     """
 
     return {
-        'mode': 'CREATE'
+        'mode': 'CREATE',
+        'has_permission': PermissionChecker(request),
         # 'users': User.query.all()
     }
+
 
 @view_config(
     route_name='dialog_update_department',
@@ -64,6 +62,7 @@
     logger.debug('called update_department_dialog %s' % department_id)
     return {
         'mode': 'UPDATE',
+        'has_permission': PermissionChecker(request),
         'department': department
     }
 
@@ -77,41 +76,6 @@
     logged_in_user = get_logged_in_user(request)
     
     logger.debug('called new_department')
-<<<<<<< HEAD
-    
-    try:
-        logger.debug('submitted: %s' % request.params['submitted'])
-        if request.params['submitted'] == 'create':
-            # get the params and create the Department
-            try:
-                name = request.params['name']
-            except KeyError:
-                message = 'The name parameter is missing'
-                logger.debug(message)
-                return HTTPServerError(detail=message)
-            
-            try:
-                lead_id = request.params['lead_id']
-                lead = User.query.filter_by(id=lead_id).first()
-            except KeyError:
-                lead = None
-            
-            logger.debug('creating new department')
-            new_department = Department(
-                name=name,
-                lead=lead,
-                created_by=logged_in_user
-            )
-            DBSession.add(new_department)
-            logger.debug('created new department')
-    except KeyError:
-        logger.debug('submitted is not in params')
-    
-    return {
-        'has_permission': PermissionChecker(request),
-        'users': User.query.all()
-    }
-=======
 
     # get params
 
@@ -205,7 +169,6 @@
 
     return HTTPOk()
 
->>>>>>> 2aa055ce
 
 
 @view_config(
