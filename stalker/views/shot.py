--- conflicted
+++ resolved
@@ -73,44 +73,6 @@
 def create_shot(request):
     """runs when adding a new shot
     """
-<<<<<<< HEAD
-    login = authenticated_userid(request)
-    logged_in_user = User.query.filter_by(login=login).first()
-    
-    if 'submitted' in request.params:
-        logger.debug('request.params["submitted"]: %s' % request.params['submitted'])
-        
-        if request.params['submitted'] == 'create':
-            if 'name' in request.params and \
-               'code' in request.params and  \
-               'sequence_id' in request.params and \
-               'status_id' in request.params:
-                
-                sequence_id = request.params['sequence_id']
-                sequence = Sequence.query.filter_by(id=sequence_id).first()
-
-                project_id = request.matchdict['project_id']
-                project = Project.query.filter_by(id=project_id).first()
-                # get the status_list
-                status_list = StatusList.query.filter_by(
-                    target_entity_type='Shot'
-                ).first()
-                
-                # there should be a status_list
-                if status_list is None:
-                    return HTTPServerError(
-                        detail='No StatusList found'
-                    )
-                
-                status_id = request.params['status_id']
-                status = Status.query.filter_by(id=status_id).first()
-                
-                # get the info
-                try:
-                    new_shot = Shot(
-                        name=request.params['name'],
-                        code=request.params['code'],
-=======
     logged_in_user = get_logged_in_user(request)
 
     name = request.params.get('name')
@@ -145,7 +107,6 @@
                         name=name,
                         code=code,
                         description=description,
->>>>>>> 7ed48e44
                         sequence=sequence,
                         status_list=status_list,
                         status=status,
