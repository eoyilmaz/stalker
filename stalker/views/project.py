--- conflicted
+++ resolved
@@ -289,8 +289,6 @@
         'user': user,
         'project': project
     }
-<<<<<<< HEAD
-=======
 
 @view_config(
     route_name='view_entity_nav_bar',
@@ -310,5 +308,4 @@
     return {
         'entity': entity
 
-    }
->>>>>>> 1916a048
+    }