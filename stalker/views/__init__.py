# -*- coding: utf-8 -*-
# Stalker a Production Asset Management System
# Copyright (C) 2009-2013 Erkan Ozgur Yilmaz
# 
# This file is part of Stalker.
# 
# This library is free software; you can redistribute it and/or
# modify it under the terms of the GNU Lesser General Public
# License as published by the Free Software Foundation;
# version 2.1 of the License.
# 
# This library is distributed in the hope that it will be useful,
# but WITHOUT ANY WARRANTY; without even the implied warranty of
# MERCHANTABILITY or FITNESS FOR A PARTICULAR PURPOSE.  See the GNU
# Lesser General Public License for more details.
# 
# You should have received a copy of the GNU Lesser General Public
# License along with this library; if not, write to the Free Software
# Foundation, Inc., 51 Franklin Street, Fifth Floor, Boston, MA  02110-1301 USA

import os
import uuid
import logging
import datetime

from pyramid.httpexceptions import HTTPServerError, HTTPOk
from pyramid.view import view_config
from pyramid.response import  Response, FileResponse
from pyramid.security import has_permission, authenticated_userid

from stalker import log, User, defaults, Entity, Link
from stalker.db import DBSession

logger = logging.getLogger(__name__)
logger.setLevel(log.logging_level)


class PermissionChecker(object):
    """Helper class for permission check
    """
    def __init__(self, request):
        self.has_permission = has_permission
        self.request = request
    
    def __call__(self, perm):
        return self.has_permission(perm, self.request.context, self.request)


def log_param(request, param):
    if param in request.params:
        logger.debug('%s: %s' % (param, request.params[param]))
    else:
        logger.debug('%s not in params' % param)


@view_config(
   context=HTTPServerError 
)
def server_error(exc, request):
    msg = exc.args[0] if exc.args else ''
    response = Response('Server Error: %s' % msg)
    response.status_int = 500
    return response


def get_time(request, time_attr):
    """Extracts a time object from the given request
    
    :param request: the request object
    :param time_attr: the attribute name
    :return: datetime.timedelta
    """
    time_part = datetime.datetime.strptime(
        request.params[time_attr][:-6],
        "%Y-%m-%dT%H:%M:%S"
    )
    
    return datetime.timedelta(
        hours=time_part.hour,
        minutes=time_part.minute
    )


def get_date(request, date_attr):
    """Extracts a datetime object from the given request
    
    :param request: the request instance
    :param date_attr: the attribute name
    :return: datetime.datetime
    """
    # TODO: no time zone info here, please add time zone
    return datetime.datetime.strptime(
        request.params[date_attr][:-6],
        "%Y-%m-%dT%H:%M:%S"
    )


def get_datetime(request, date_attr, time_attr):
    """Extracts a datetime object from the given request
    :param request: the request object
    :param date_attr: the attribute name
    :return: datetime.datetime
    """
    # TODO: no time zone info here, please add time zone
    date_part = datetime.datetime.strptime(
        request.params[date_attr][:-6],
        "%Y-%m-%dT%H:%M:%S"
    )
    time_part = datetime.datetime.strptime(
        request.params[time_attr][:-6],
        "%Y-%m-%dT%H:%M:%S"
    )
    # update the time values of date_part with time_part
    return date_part.replace(
        hour=time_part.hour,
        minute=time_part.minute,
        second=time_part.second,
        microsecond=time_part.microsecond
    )


@view_config(
    route_name='busy_dialog',
    renderer='templates/busy_dialog.jinja2'
)
def busy_dialog(request):
    """generates a busy dialog
    """
    return {}


def get_logged_in_user(request):
    """Returns the logged in user
    
    :param request: Request object
    """
    return User.query.filter_by(login=authenticated_userid(request)).first()


def get_multi_integer(request, attr_name):
    """Extracts multi data from request.POST
    
    :param request: Request object
    :param attr_name: Attribute name to extract data from
    :return:
    """
    return [int(attr) for attr in request.POST.getall(attr_name)]

<<<<<<< HEAD

def upload_file_to_server(request, file_param_name):
    """uploads a file from a request.POST to the given path
    
    Uses the hex representation of a uuid4 sequence as the filename.

    The first two digits of the uuid4 is used for the first folder name,
    there are 256 possible variations, then the third and fourth characters
    are used for the second folder name (again 256 other possibilities) and
    then the uuid4 sequence with the original file extension generates the
    filename.

    The extension is used on purpose where OSes like windows can infer the file
    type from the extension.

    {{server_side_storage_path}}/{{uuid4[:2]}}/{{uuid4[2:4]}}//{{uuuid4}}.extension
    
    :param request: The request object.
    :param str file_param_name: The name of the parameter that holds the file.
    :returns (str, str): The original filename and the file path on the server.
    """
    # get the filename
    file_param = request.POST.get(file_param_name)
    filename = file_param.filename
    extension = os.path.splitext(filename)[1]
    input_file = file_param.file
    
    logger.debug('file_param : %s' % file_param)
    logger.debug('filename   : %s' % filename)
    logger.debug('extension  : %s' % extension)
    logger.debug('input_file : %s' % input_file)

    # upload it to the stalker server side storage path

    new_filename = uuid.uuid4().hex + extension

    first_folder = new_filename[:2]
    second_folder = new_filename[2:4]

    file_path = os.path.join(
        defaults.server_side_storage_path,
        first_folder,
        second_folder
    )
    
    file_full_path = os.path.join(
        file_path,
        new_filename
    )

    # write down to a temp file first
    temp_file_path = file_full_path + '~'
    
    # create folders
    os.makedirs(file_path)

    output_file = open(temp_file_path, 'wb') # TODO: guess ascii or binary mode    

    input_file.seek(0)
    while True: # TODO: use 'with'
        data = input_file.read(2<<16)
        if not data:
            break
        output_file.write(data)
    output_file.close()

    # data is written completely, rename temp file to original file
    os.rename(temp_file_path, file_full_path)
    
    return filename, file_full_path

@view_config(
    route_name='dialog_upload_thumbnail',
    renderer='templates/dialog_upload_thumbnail.jinja2'
)
def dialog_upload_thumbnail(request):
    """fills the upload thumbnail dialog
    """
    entity_id = int(request.matchdict.get('entity_id', -1))
    entity = Entity.query.filter_by(id=entity_id).first()
    
    logger.debug('entity_id : %s' % entity_id)
    logger.debug('entity    : %s' % entity)
    
    return {
        'entity': entity,
        'has_permission': PermissionChecker(request)
    }


@view_config(
    route_name='upload_thumbnail'
)
def upload_thumbnail(request):
    """uploads a thumbnail to the server
    """
    entity_id = request.matchdict.get('entity_id')
    entity = Entity.query.filter_by(id=entity_id).first()

    logger.debug(request.params)
    logger.debug(request.POST)
    
    try:
        original_filename, file_path = \
            upload_file_to_server(request, 'uploadedfile')
    except IOError:
        HTTPServerError()
    else:
        # create a Link and assign it to the given Entity
        new_link = Link(
            path = file_path,
            original_filename=original_filename
        )
        
        # assign it as a thumbnail
        entity.thumbnail = new_link
        
        DBSession.add(new_link)

    return HTTPOk()


@view_config(
    route_name='serve_files'
)
def serve_files(request):
    """serves files in the stalker server side storage
    """
    partial_file_path = request.matchdict['partial_file_path']
    
    logger.debug('partial_file_path : %s' % partial_file_path)
    
    file_full_path = os.path.join(
        defaults.server_side_storage_path,
        partial_file_path
    )
    
    return FileResponse(file_full_path)
    
=======
def get_color_as_int(request, attr_name):
    """Extracts a color from request
    """
    return int(request.params.get(attr_name, '#000000')[1:], 16)
>>>>>>> 2aa055ce
<|MERGE_RESOLUTION|>--- conflicted
+++ resolved
@@ -146,7 +146,12 @@
     """
     return [int(attr) for attr in request.POST.getall(attr_name)]
 
-<<<<<<< HEAD
+
+def get_color_as_int(request, attr_name):
+    """Extracts a color from request
+    """
+    return int(request.params.get(attr_name, '#000000')[1:], 16)
+
 
 def upload_file_to_server(request, file_param_name):
     """uploads a file from a request.POST to the given path
@@ -285,10 +290,4 @@
     )
     
     return FileResponse(file_full_path)
-    
-=======
-def get_color_as_int(request, attr_name):
-    """Extracts a color from request
-    """
-    return int(request.params.get(attr_name, '#000000')[1:], 16)
->>>>>>> 2aa055ce
+    