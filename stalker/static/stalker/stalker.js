require(['dijit/registry', 'dojo/_base/lang','dojo/request/xhr',
    'dojo/store/Memory', 'dojox/widget/DialogSimple', 'dojo/ready'],
    function(registry, lang, xhr, Memory, DialogSimple, ready){
        
        var style = 'width: auto; height: auto; padding: 0px;';
        
        // ********************************************************************
        // PROJECT
        create_create_project_dialog = function (){
                return new DialogSimple({
                    id: 'create_project_dialog',
                    title: 'New Project',
                    href: '/create/project',
                    resize: true,
                    style: style,
                    executeScripts: true
                });
            
        };
        
        create_update_project_dialog = function(project_id){
            return new DialogSimple({
                id: 'update_project_dialog',
                title: 'Update Project',
                href: '/update/project/' + project_id,
                resize: true,
                style: style,
                executeScripts: true
            })
        };
        
        // ********************************************************************
        // IMAGE FORMAT
        create_create_image_format_dialog = function(){
            return new DialogSimple({
                id: 'create_image_format_dialog',
                title: 'New Image Format',
                href: '/create/image_format',
                resize: true,
                style: style,
                executeScripts: true
            });
        };
        
        create_update_image_format_dialog = function(image_format_id){
            return new DialogSimple({
                id: 'update_image_format_dialog',
                title: 'Update Image Format',
                href: '/update/image_format/' + image_format_id,
                resize: true,
                style: style,
                executeScripts: true
            });
        };
        
        // ********************************************************************
        // STRUCTURE
        create_create_structure_dialog = function(){
            return new DialogSimple({
                id: 'create_structure_dialog',
                title: 'New Structure',
                href: '/create/structure',
                resize: true,
                style: style,
                executeScripts: true
            }); 
        };
        
        create_update_structure_dialog = function(structure_id){
            return new DialogSimple({
                id: 'update_structure_dialog',
                title: 'Update Structure',
                href: '/update/structure/' + structure_id,
                resize: true,
                style: style,
                executeScripts: true
            });
        };
        
        // ********************************************************************
        // USER
        create_create_user_dialog = function(department_id){
            department_id = department_id || -1;
            return new DialogSimple({
                id: 'create_user_dialog',
                title: 'New User',
                href: '/create/user/' + department_id,
                resize: true,
                style: style,
                executeScripts: true
            });
        };
        
        create_update_user_dialog = function(user_id){
            var myDialog = new DialogSimple({
                id: 'update_user_dialog',
                title: 'Update User',
                href: 'update/user/' + user_id,
                resize: true,
                style: style,
                executeScripts: true
            });
        };
        
        // ********************************************************************
        // FILENAME TEMPLATE
        create_create_filename_template_dialog = function(){
            return new DialogSimple({
                id: 'create_filename_template_dialog',
                title: 'New Filename Template',
                href: '/create/filename_template',
                resize: true,
                style: style,
                executeScripts: true
            });
        };
        
        create_update_filename_template_dialog = function(filename_template_id){
            var myDialog = new DialogSimple({
                id: 'update_filename_template_dialog',
                title: 'Update Filename Template',
                href: 'update/filename_template/' + filename_template_id,
                resize: true,
                style: style,
                executeScripts: true
            });
        };
         
        // ********************************************************************
        // REPOSITORY
        create_create_repository_dialog = function(){
            return new DialogSimple({
                id: 'create_repository_dialog',
                title: 'New Repository',
                href: '/create/repository',
                resize: true,
                style: style,
                executeScripts: true
            });
        };
        
        create_update_repository_dialog = function(repo_id){
            return new DialogSimple({
                id: 'update_repository_dialog',
                title: 'Update Repository',
                href: '/update/repository/' + repo_id,
                resize: true,
                style: style,
                executeScripts: true
            });
        };
        
        // ********************************************************************
        // STATUS LIST
        create_create_status_list_dialog = function(target_entity_type){
            var href;
            if (target_entity_type == null){
                href = '/create/status_list'
            } else {
                href = '/create/status_list/' + target_entity_type
            }
            return new DialogSimple({
                id: 'create_status_list_dialog',
                title: 'New Status List',
                href: href,
                resize: true,
                style: style,
                executeScripts: true
            });
        };
        
        create_update_status_list_dialog = function(status_list_id){
            return new DialogSimple({
                id: 'update_status_list_dialog',
                title: 'Update Status List',
                href: '/update/status_list/' + status_list_id,
                resize: true,
                style: style,
                executeScripts: true
            });
        };
        
        // ********************************************************************
        // STATUS
        create_create_status_dialog = function(){
            return new DialogSimple({
                id: 'create_status_dialog',
                title: 'New Status',
                href: '/create/status',
                resize: true,
                style: style,
                executeScripts: true
            });
        };
        
        create_update_status_dialog = function(status_id){
            return new DialogSimple({
                id: 'update_status_dialog',
                title: 'Update Status',
                href: '/update/status/' + status_id,
                resize: true,
                style: style,
                executeScripts: true
            });
        };
        
        // ********************************************************************
        // ASSET
        create_create_asset_dialog = function(project_id){
            project_id = project_id || -1;
            return new DialogSimple({
                id: 'create_asset_dialog',
                title: 'New Asset',
                href: '/create/asset/' + project_id,
                resize: true,
                style: style,
                executeScripts: true
            });
        };
        
        // ********************************************************************
        // SHOT
        create_create_shot_dialog = function(project_id){
            project_id = project_id || -1;
            return new DialogSimple({
                id: 'create_shot_dialog',
                title: 'New Shot',
                href: '/create/shot/' + project_id,
                resize: true,
                style: style,
                executeScripts: true
            });
        };
        
        create_update_shot_dialog = function(shot_id){
            return new DialogSimple({
                id: 'update_shot_dialog',
                title: 'Update Shot',
                href: '/update/shot/' + shot_id,
                resize: true,
                style: style,
                executeScripts: true
            });
        };
        
        // ********************************************************************
        // SEQUENCE
        create_create_sequence_dialog = function(project_id){
            project_id = project_id || -1;
            return new DialogSimple({
                id: 'create_sequence_dialog',
                title: 'New Sequence',
                href: '/create/sequence/' + project_id,
                resize: true,
                style: style,
                executeScripts: true
            });
        };
        
        create_update_sequence_dialog = function(sequence_id){
            return new DialogSimple({
                id: 'update_sequence_dialog',
                title: 'Update Sequence',
                href: '/update/sequence/' + sequence_id,
                resize: true,
                style: style,
                executeScripts: true
            });
        };
        
        // ********************************************************************
        // TASK
<<<<<<< HEAD
        create_add_task_dialog = function(entity_id){
=======
        create_create_task_dialog = function(taskable_entity_id){
>>>>>>> 85b2ab27
            return new DialogSimple({
                id: 'create_task_dialog',
                title: 'New Task',
<<<<<<< HEAD
                href: '/add/task/' + entity_id,
=======
                href: '/create/task/' + taskable_entity_id,
>>>>>>> 85b2ab27
                resize: true,
                style: style,
                executeScripts: true
            });
        };
        
        create_update_task_dialog = function(task_id){
            return new DialogSimple({
                id: 'update_task_dialog',
                title: 'Update Task',
                href: '/update/task/' + task_id,
                resize: true,
                style: style,
                executeScripts: true
            });
        };
        
        // ********************************************************************
        // DEPARTMENT
        create_create_department_dialog = function(){
            return new DialogSimple({
                id: 'create_department_dialog',
                title: 'New Department',
                href: '/create/department',
                resize: true,
                style: style,
                executeScripts: true
            });
        };
        
        create_update_department_dialog = function(department_id){
            return new DialogSimple({
                id: 'update_department_dialog',
                title: 'Update Department',
                href: '/update/department/' + department_id,
                resize: true,
                style: style,
                executeScripts: true
            });
        };
        
        // ********************************************************************
        // GROUPS
        create_create_group_dialog = function(){
            return new DialogSimple({
                id: 'create_group_dialog',
                title: 'New Group',
                href: '/create/group',
                resize: true,
                style: style,
                executeScripts: true
            });
        };
        
        create_update_group_dialog = function(group_id){
            return new DialogSimple({
                id: 'update_group_dialog',
                title: 'Update Group',
                href: '/update/group/' + group_id,
                resize: true,
                style: style,
                executeScripts: true
            });
        };
        
});
<|MERGE_RESOLUTION|>--- conflicted
+++ resolved
@@ -270,19 +270,11 @@
         
         // ********************************************************************
         // TASK
-<<<<<<< HEAD
-        create_add_task_dialog = function(entity_id){
-=======
-        create_create_task_dialog = function(taskable_entity_id){
->>>>>>> 85b2ab27
+        create_create_task_dialog = function(entity_id){
             return new DialogSimple({
                 id: 'create_task_dialog',
                 title: 'New Task',
-<<<<<<< HEAD
-                href: '/add/task/' + entity_id,
-=======
-                href: '/create/task/' + taskable_entity_id,
->>>>>>> 85b2ab27
+                href: '/create/task/' + entity_id,
                 resize: true,
                 style: style,
                 executeScripts: true
