--- conflicted
+++ resolved
@@ -289,14 +289,10 @@
     left: 204px;
 }
 
-<<<<<<< HEAD
-
-=======
 .title_summary_info{
     position: absolute;
     clear: both;
     height: 30;
     left:10px;
 
-}
->>>>>>> 1916a048
+}