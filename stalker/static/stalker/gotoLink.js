--- conflicted
+++ resolved
@@ -24,19 +24,12 @@
         //
         //
         var gotoLink = function(){
+
               // get the Link Elements
               var dataLinks = query('.DataLink');
 
               for (var i=0; i<dataLinks.length; i++){
                   on(dataLinks[i], 'click', function(){
-<<<<<<< HEAD
-                      alert("gotoLink");
-=======
-
-
-                      //alert(this.getAttribute('stalker_target').toLowerCase()+ " : "+this.getAttribute('stalker_href').toLowerCase());
-
->>>>>>> 1916a048
                       var contentPane = registry.byId(this.getAttribute('stalker_target'));
                       if (contentPane){
                           contentPane.set('href', this.getAttribute('stalker_href'));
