--- conflicted
+++ resolved
@@ -23,12 +23,7 @@
 import os
 
 from sqlalchemy import (Table, Column, Integer, ForeignKey, Boolean, Enum,
-<<<<<<< HEAD
-                        DateTime, Float, event)
-from sqlalchemy.dialects.postgresql import ExcludeConstraint
-=======
                         DateTime, Float, event, CheckConstraint)
->>>>>>> 74a3c8ec
 from sqlalchemy.exc import InvalidRequestError
 from sqlalchemy.ext.associationproxy import association_proxy
 from sqlalchemy.orm import relationship, validates, synonym, reconstructor
@@ -92,11 +87,6 @@
     """
     __auto_name__ = True
     __tablename__ = "TimeLogs"
-    __table_args__ = (
-        ExcludeConstraint(
-            ('resource_id', '='), ('start', '&&'), ('end', '&&')
-        ),
-    )
     __mapper_args__ = {"polymorphic_identity": "TimeLog"}
 
     __table_args__ = (
