--- conflicted
+++ resolved
@@ -13,26 +13,5 @@
 # MERCHANTABILITY or FITNESS FOR A PARTICULAR PURPOSE.  See the
 # Lesser GNU General Public License for more details.
 #
-<<<<<<< HEAD
-# You should have received a copy of the GNU Lesser General Public
-# License along with this library; if not, write to the Free Software
-# Foundation, Inc., 51 Franklin Street, Fifth Floor, Boston, MA 02110-1301 USA
-=======
 # You should have received a copy of the Lesser GNU General Public License
 # along with Stalker.  If not, see <http://www.gnu.org/licenses/>
-
-import unittest
-
-
-class TestCase(unittest.TestCase):
-    """stalker version of unittest.TestCase
-    """
-
-    def assetItemsEqual(self, a, b):
-        item_count_equal = len(a) == len(b)
-        r_value = True
-        if item_count_equal:
-            for item in a:
-                r_value = r_value and item in b
-        return item_count_equal and r_value
->>>>>>> c69442cd
