# -*- coding: utf-8 -*-
# Stalker a Production Asset Management System
# Copyright (C) 2009-2016 Erkan Ozgur Yilmaz
#
# This file is part of Stalker.
#
# Stalker is free software: you can redistribute it and/or modify
# it under the terms of the Lesser GNU General Public License as published by
# the Free Software Foundation, either version 3 of the License.
#
# Stalker is distributed in the hope that it will be useful,
# but WITHOUT ANY WARRANTY; without even the implied warranty of
# MERCHANTABILITY or FITNESS FOR A PARTICULAR PURPOSE.  See the
# Lesser GNU General Public License for more details.
#
<<<<<<< HEAD
# You should have received a copy of the GNU Lesser General Public
# License along with this library; if not, write to the Free Software
# Foundation, Inc., 51 Franklin Street, Fifth Floor, Boston, MA 02110-1301 USA
from stalker.testing import UnitTestBase
=======
# You should have received a copy of the Lesser GNU General Public License
# along with Stalker.  If not, see <http://www.gnu.org/licenses/>

import os
import tempfile
>>>>>>> c69442cd


class ShotTester(UnitTestBase):
    """Tests the Shot class
    """

    def setUp(self):
        """setup the test
        """
        super(ShotTester, self).setUp()
        # statuses
        from stalker import db, Status, StatusList
        self.status_new = Status.query.filter_by(code='NEW').first()
        self.status_wfd = Status.query.filter_by(code='WFD').first()
        self.status_rts = Status.query.filter_by(code='RTS').first()
        self.status_wip = Status.query.filter_by(code='WIP').first()
        self.status_prev = Status.query.filter_by(code='PREV').first()
        self.status_hrev = Status.query.filter_by(code='HREV').first()
        self.status_drev = Status.query.filter_by(code='DREV').first()
        self.status_oh = Status.query.filter_by(code='OH').first()
        self.status_stop = Status.query.filter_by(code='STOP').first()
        self.status_cmpl = Status.query.filter_by(code='CMPL').first()

        self.test_sequence_status_list = \
            StatusList.query.filter_by(target_entity_type='Sequence').first()

        self.test_shot_status_list = \
            StatusList.query.filter_by(target_entity_type='Shot').first()

        self.test_asset_status_list = \
            StatusList.query.filter_by(target_entity_type='Asset').first()

        # status lists
        self.test_project_status_list = StatusList(
            name="Project Status List",
            statuses=[
                self.status_new,
                self.status_wip,
                self.status_cmpl
            ],
            target_entity_type='Project',
        )
        db.DBSession.add(self.test_project_status_list)

        # types
        from stalker import Type
        self.test_commercial_project_type = Type(
            name="Commercial Project",
            code='comm',
            target_entity_type='Project',
        )
        db.DBSession.add(self.test_commercial_project_type)

        self.test_character_asset_type = Type(
            name="Character",
            code='char',
            target_entity_type='Asset',
        )
        db.DBSession.add(self.test_character_asset_type)

        self.test_repository_type = Type(
            name="Test Repository Type",
            code='test',
            target_entity_type='Repository'
        )
        db.DBSession.add(self.test_repository_type)

        # repository
        from stalker import Repository
        self.test_repository = Repository(
            name="Test Repository",
            type=self.test_repository_type,
        )
        db.DBSession.add(self.test_repository)

        # image format
        from stalker import ImageFormat
        self.test_image_format1 = ImageFormat(
            name='Test Image Format 1',
            width=1920,
            height=1080,
            pixel_aspect=1.0
        )
        db.DBSession.add(self.test_image_format1)

        self.test_image_format2 = ImageFormat(
            name='Test Image Format 2',
            width=1280,
            height=720,
            pixel_aspect=1.0
        )
        db.DBSession.add(self.test_image_format2)

        # project and sequences
        from stalker import Project
        self.test_project1 = Project(
            name='Test Project1',
            code='tp1',
            type=self.test_commercial_project_type,
            status_list=self.test_project_status_list,
            repository=self.test_repository,
            image_format=self.test_image_format1
        )
        db.DBSession.add(self.test_project1)

        self.test_project2 = Project(
            name='Test Project2',
            code='tp2',
            type=self.test_commercial_project_type,
            status_list=self.test_project_status_list,
            repository=self.test_repository,
            image_format=self.test_image_format1
        )
        db.DBSession.add(self.test_project2)

        from stalker import Sequence
        self.test_sequence1 = Sequence(
            name="Test Seq1",
            code='ts1',
            project=self.test_project1,
            status_list=self.test_sequence_status_list,
        )
        db.DBSession.add(self.test_sequence1)

        self.test_sequence2 = Sequence(
            name="Test Seq2",
            code='ts2',
            project=self.test_project1,
            status_list=self.test_sequence_status_list,
        )
        db.DBSession.add(self.test_sequence2)

        self.test_sequence3 = Sequence(
            name="Test Seq3",
            code='ts3',
            project=self.test_project1,
            status_list=self.test_sequence_status_list,
        )
        db.DBSession.add(self.test_sequence3)

        from stalker import Scene
        self.test_scene1 = Scene(
            name='Test Sce1',
            code='tsc1',
            project=self.test_project1,
        )
        db.DBSession.add(self.test_scene1)

        self.test_scene2 = Scene(
            name='Test Sce2',
            code='tsc2',
            project=self.test_project1,
        )
        db.DBSession.add(self.test_scene2)

        self.test_scene3 = Scene(
            name='Test Sce3',
            code='tsc3',
            project=self.test_project1
        )
        db.DBSession.add(self.test_scene3)

        from stalker import Asset
        self.test_asset1 = Asset(
            name="Test Asset1",
            code='ta1',
            project=self.test_project1,
            status_list=self.test_asset_status_list,
            type=self.test_character_asset_type,
        )
        db.DBSession.add(self.test_asset1)

        self.test_asset2 = Asset(
            name="Test Asset2",
            code='ta2',
            project=self.test_project1,
            status_list=self.test_asset_status_list,
            type=self.test_character_asset_type,
        )
        db.DBSession.add(self.test_asset2)

        self.test_asset3 = Asset(
            name="Test Asset3",
            code='ta3',
            project=self.test_project1,
            status_list=self.test_asset_status_list,
            type=self.test_character_asset_type,
        )
        db.DBSession.add(self.test_asset3)

        self.kwargs = dict(
            name='SH123',
            code='SH123',
            description='This is a test Shot',
            project=self.test_project1,
            sequences=[self.test_sequence1, self.test_sequence2],
            scenes=[self.test_scene1, self.test_scene2],
            cut_in=112,
            cut_out=149,
            source_in=120,
            source_out=140,
            record_in=85485,
            status=0,
            status_list=self.test_shot_status_list,
            image_format=self.test_image_format2
        )

        # create a mock shot object
        from stalker import Shot
        self.test_shot = Shot(**self.kwargs)
        db.DBSession.add(self.test_project1)
        db.DBSession.commit()

    def test___auto_name__class_attribute_is_set_to_True(self):
        """testing if the __auto_name__ class attribute is set to True for Shot
        class
        """
        from stalker import Shot
        self.assertTrue(Shot.__auto_name__)

    def test_project_argument_is_skipped(self):
        """testing if a TypeError will be raised when the project argument is
        skipped
        """
        from stalker import Shot
        self.kwargs.pop('project')
        with self.assertRaises(TypeError) as cm:
            Shot(**self.kwargs)

        self.assertEqual(
            str(cm.exception),
            'Shot.project should be an instance of '
            'stalker.models.project.Project, not NoneType. Or please supply a '
            'stalker.models.task.Task with the parent argument, so Stalker '
            'can use the project of the supplied parent task'
        )

    def test_project_argument_is_None(self):
        """testing if a TypeError will be raised when the project argument is
        None
        """
        from stalker import Shot
        self.kwargs["project"] = None

        with self.assertRaises(TypeError) as cm:
            Shot(**self.kwargs)

        self.assertEqual(
            str(cm.exception),
            'Shot.project should be an instance of '
            'stalker.models.project.Project, not NoneType. Or please supply a '
            'stalker.models.task.Task with the parent argument, so Stalker '
            'can use the project of the supplied parent task'
        )

    def test_project_argument_is_not_Project_instance(self):
        """testing if a TypeError will be raised when the given sequence
        argument is not a Project instance
        """
        from stalker import Shot
        test_values = [1, 1.2, "project", ["a", "project"]]
        for test_value in test_values:
            self.kwargs["project"] = test_value
            with self.assertRaises(TypeError) as cm:
                Shot(self.kwargs)

    def test_project_already_has_a_shot_with_the_same_code(self):
        """testing if a ValueError will be raised when the given project
        argument already has a shot with the same code
        """
        # lets try to assign the shot to the same sequence2 which has another
        # shot with the same code
        self.assertEqual(
            self.kwargs['code'],
            self.test_shot.code
        )
        from stalker import Shot
        with self.assertRaises(ValueError) as cm:
            Shot(**self.kwargs)

        self.assertEqual(
            str(cm.exception),
            'There is a Shot with the same code: SH123'
        )

        # this should not raise a ValueError
        self.kwargs["code"] = "DifferentCode"
        new_shot2 = Shot(**self.kwargs)
        self.assertTrue(isinstance(new_shot2, Shot))

    def test_code_attribute_is_set_to_the_same_value(self):
        """testing if a ValueError will NOT be raised when the shot.code is set
        to the same value
        """
        self.test_shot.code = self.test_shot.code

    def test_project_attribute_is_read_only(self):
        """testing if the project attribute is read only
        """
        with self.assertRaises(AttributeError) as cm:
            self.test_shot.project = self.test_project2

        self.assertEqual(
            str(cm.exception),
            "can't set attribute"
        )

    def test_project_contains_shots(self):
        """testing if the current shot is going to be added to the Project, so
        the Project.shots list will contain the current shot
        """
        self.assertTrue(self.test_shot in self.test_shot.project.shots)

    def test_project_argument_is_working_properly(self):
        """testing if the project argument is working properly
        """
        self.assertEqual(self.test_shot.project, self.kwargs["project"])

    def test_sequences_argument_is_skipped(self):
        """testing if the sequences attribute will be an empty list when the
        sequences argument is skipped
        """
        from stalker import Shot
        self.kwargs.pop('sequences')
        self.kwargs['code'] = 'DifferentCode'
        new_shot = Shot(**self.kwargs)
        self.assertEqual(new_shot.sequences, [])

    def test_sequences_argument_is_None(self):
        """testing if the sequences attribute will be an empty list when the
        sequences argument is set to None
        """
        from stalker import Shot
        self.kwargs['sequences'] = None
        self.kwargs['code'] = 'NewCode'
        new_shot = Shot(**self.kwargs)
        self.assertEqual(new_shot.sequences, [])

    def test_sequences_attribute_is_set_to_None(self):
        """testing if a TypeError will be raised when the sequences attribute
        is set to None
        """
        with self.assertRaises(TypeError) as cm:
            self.test_shot.sequences = None

    def test_sequences_argument_is_not_a_list(self):
        """testing if a TypeError will be raised when the sequences argument is
        not a list
        """
        from stalker import Shot
        self.kwargs['sequences'] = 'not a list'
        self.kwargs['code'] = 'NewCode'
        with self.assertRaises(TypeError) as cm:
            Shot(**self.kwargs)

    def test_sequences_attribute_is_not_a_list(self):
        """testing if a TypeError will be raised when the sequences attribute
        is not a list
        """
        with self.assertRaises(TypeError) as cm:
            self.test_shot.sequences = 'not a list'

    def test_sequences_argument_is_not_a_list_of_Sequence_instances(self):
        """testing if a TypeError will be raised when the sequences argument is
        not a list of Sequences
        """
        from stalker import Shot
        self.kwargs['sequences'] = ['not', 1, 'list', 'of', 'sequences']
        self.kwargs['code'] = 'NewShot'
        with self.assertRaises(TypeError) as cm:
            Shot(**self.kwargs)

    def test_sequences_attribute_is_not_a_list_of_Sequence_instances(self):
        """testing if a TypeError will be raised when the sequences attribute
        is not a list of Sequence instances
        """
        with self.assertRaises(TypeError) as cm:
            self.test_shot.sequences = ['not', 1, 'list', 'of', 'sequences']

    def test_sequences_argument_is_working_properly(self):
        """testing if the sequences attribute is working properly
        """
        self.kwargs['code'] = 'NewShot'
        from stalker import Sequence
        seq1 = Sequence(
            name='seq1',
            code='seq1',
            project=self.test_project1,
            status_list=self.test_sequence_status_list
        )
        seq2 = Sequence(
            name='seq2',
            code='seq2',
            project=self.test_project1,
            status_list=self.test_sequence_status_list
        )
        seq3 = Sequence(
            name='seq3',
            code='seq3',
            project=self.test_project1,
            status_list=self.test_sequence_status_list
        )

        seqs = [seq1, seq2, seq3]
        self.kwargs['sequences'] = seqs
        from stalker import Shot
        new_shot = Shot(**self.kwargs)

        self.assertEqual(
            sorted(new_shot.sequences, key=lambda x: x.name),
            sorted(seqs, key=lambda x: x.name)
        )

    def test_sequences_attribute_is_working_properly(self):
        """testing if the sequences attribute is working properly
        """
        self.kwargs['code'] = 'NewShot'

        from stalker import Sequence
        seq1 = Sequence(
            name='seq1',
            code='seq1',
            project=self.test_project1,
            status_list=self.test_sequence_status_list
        )
        seq2 = Sequence(
            name='seq2',
            code='seq2',
            project=self.test_project1,
            status_list=self.test_sequence_status_list
        )
        seq3 = Sequence(
            name='seq3',
            code='seq3',
            project=self.test_project1,
            status_list=self.test_sequence_status_list
        )

        from stalker import Shot
        new_shot = Shot(**self.kwargs)

        new_shot.sequences = [seq1]
        new_shot.sequences.append(seq2)
        new_shot.sequences.append(seq3)

        seqs = [seq1, seq2, seq3]
        self.assertEqual(
            sorted(new_shot.sequences, key=lambda x: x.name),
            sorted(seqs, key=lambda x: x.name)
        )

    def test_scenes_argument_is_skipped(self):
        """testing if the scenes attribute will be an empty list when the
        scenes argument is skipped
        """
        self.kwargs.pop('scenes')
        self.kwargs['code'] = 'DifferentCode'
        from stalker import Shot
        new_shot = Shot(**self.kwargs)
        self.assertEqual(new_shot.scenes, [])

    def test_scenes_argument_is_None(self):
        """testing if the scenes attribute will be an empty list when the
        scenes argument is set to None
        """
        self.kwargs['scenes'] = None
        self.kwargs['code'] = 'NewCode'
        from stalker import Shot
        new_shot = Shot(**self.kwargs)
        self.assertEqual(new_shot.scenes, [])

    def test_scenes_attribute_is_set_to_None(self):
        """testing if a TypeError will be raised when the scenes attribute
        is set to None
        """
        with self.assertRaises(TypeError) as cm:
            self.test_shot.scenes = None

        self.assertEqual(
            str(cm.exception),
            'Incompatible collection type: None is not list-like'
        )

    def test_scenes_argument_is_not_a_list(self):
        """testing if a TypeError will be raised when the scenes argument is
        not a list
        """
        from stalker import Shot
        self.kwargs['scenes'] = 'not a list'
        self.kwargs['code'] = 'NewCode'
        with self.assertRaises(TypeError) as cm:
            Shot(**self.kwargs)

        self.assertEqual(
            str(cm.exception),
            'Incompatible collection type: str is not list-like'
        )

    def test_scenes_attribute_is_not_a_list(self):
        """testing if a TypeError will be raised when the scenes attribute
        is not a list
        """
        with self.assertRaises(TypeError) as cm:
            self.test_shot.scenes = 'not a list'

        self.assertEqual(
            str(cm.exception),
            'Incompatible collection type: str is not list-like'
        )

    def test_scenes_argument_is_not_a_list_of_Scene_instances(self):
        """testing if a TypeError will be raised when the scenes argument is
        not a list of Scenes
        """
        from stalker import Shot
        self.kwargs['scenes'] = ['not', 1, 'list', 'of', 'scenes']
        self.kwargs['code'] = 'NewShot'
        with self.assertRaises(TypeError) as cm:
            Shot(**self.kwargs)

        self.assertEqual(
            str(cm.exception),
            'Shot.scenes should all be stalker.models.scene.Scene instances, '
            'not str'
        )

    def test_scenes_attribute_is_not_a_list_of_Scene_instances(self):
        """testing if a TypeError will be raised when the scenes attribute
        is not a list of Scene instances
        """
        with self.assertRaises(TypeError) as cm:
            self.test_shot.scenes = ['not', 1, 'list', 'of', 'scenes']

        self.assertEqual(
            str(cm.exception),
            'Shot.scenes should all be stalker.models.scene.Scene '
            'instances, not str'
        )

    def test_scenes_argument_is_working_properly(self):
        """testing if the scenes attribute is working properly
        """
        from stalker import Shot, Scene
        self.kwargs['code'] = 'NewShot'
        sce1 = Scene(name='sce1', code='sce1', project=self.test_project1)
        sce2 = Scene(name='sce2', code='sce2', project=self.test_project1)
        sce3 = Scene(name='sce3', code='sce3', project=self.test_project1)

        seqs = [sce1, sce2, sce3]
        self.kwargs['scenes'] = seqs
        new_shot = Shot(**self.kwargs)

        self.assertEqual(
            sorted(new_shot.scenes, key=lambda x: x.name),
            sorted(seqs, key=lambda x: x.name)
        )

    def test_scenes_attribute_is_working_properly(self):
        """testing if the scenes attribute is working properly
        """
        from stalker import Shot, Scene
        self.kwargs['code'] = 'NewShot'

        sce1 = Scene(name='sce1', code='sce1', project=self.test_project1)
        sce2 = Scene(name='sce2', code='sce2', project=self.test_project1)
        sce3 = Scene(name='sce3', code='sce3', project=self.test_project1)

        new_shot = Shot(**self.kwargs)

        new_shot.scenes = [sce1]
        new_shot.scenes.append(sce2)
        new_shot.scenes.append(sce3)

        seqs = [sce1, sce2, sce3]
        self.assertEqual(
            sorted(new_shot.scenes, key=lambda x: x.name),
            sorted(seqs, key=lambda x: x.name)
        )

    def test_cut_in_argument_is_skipped(self):
        """testing if the cut_in argument is skipped the cut_in argument will
        be calculated from cut_out argument
        """
        from stalker import Shot
        self.kwargs["code"] = "SH123A"
        self.kwargs.pop("cut_in")
        self.kwargs['source_in'] = None
        self.kwargs['source_out'] = None
        new_shot = Shot(**self.kwargs)
        self.assertEqual(new_shot.cut_out, self.kwargs['cut_out'])
        self.assertEqual(new_shot.cut_in, new_shot.cut_out)

    def test_cut_in_argument_is_none(self):
        """testing if the cut_in attribute value will be calculated from the
        cut_out attribute value if the cut_in argument is None
        """
        from stalker import Shot
        self.kwargs["code"] = "SH123A"
        self.kwargs["cut_in"] = None
        self.kwargs['source_in'] = None
        self.kwargs['source_out'] = None
        shot = Shot(**self.kwargs)
        self.assertEqual(shot.cut_out, self.kwargs['cut_out'])
        self.assertEqual(shot.cut_in, shot.cut_out)

    def test_cut_in_attribute_is_set_to_none(self):
        """testing if a TypeError will be raised when the cut_in attribute is
        set to None
        """
        with self.assertRaises(TypeError) as cm:
            self.test_shot.cut_in = None

        self.assertEqual(
            str(cm.exception),
            'Shot.cut_in should be an int, not NoneType'
        )

    def test_cut_in_argument_is_not_integer(self):
        """testing if a TypeError will be raised if the cut_in argument is not
        an instance of int
        """
        from stalker import Shot
        self.kwargs["code"] = "SH123A"
        self.kwargs["cut_in"] = "a string"

        with self.assertRaises(TypeError) as cm:
            Shot(**self.kwargs)

        self.assertEqual(
            str(cm.exception),
            'Shot.cut_in should be an int, not str'
        )

    def test_cut_in_attribute_is_not_integer(self):
        """testing if a TypeError will be raised if the cut_in attribute is set
        to a value other than an integer
        """
        with self.assertRaises(TypeError) as cm:
            self.test_shot.cut_in = 'a string'

        self.assertEqual(
            str(cm.exception),
            'Shot.cut_in should be an int, not str'
        )

    def test_cut_in_argument_is_bigger_than_cut_out_argument(self):
        """testing if a cut_out will be offset when the cut_in argument
        value is bigger than the cut_out argument value
        """
        from stalker import Shot
        self.kwargs["code"] = "SH123A"
        self.kwargs["cut_in"] = self.kwargs["cut_out"] + 10
        self.kwargs['source_in'] = None
        self.kwargs['source_out'] = None
        shot = Shot(**self.kwargs)
        self.assertEqual(shot.cut_in, 149)
        self.assertEqual(shot.cut_out, 149)

    def test_cut_in_attribute_is_bigger_than_cut_out_attribute(self):
        """testing if a the cut_out attribute value will be offset when the
        cut_in attribute is set bigger than cut_out attribute value
        """
        self.test_shot.cut_in = self.test_shot.cut_out + 10
        self.assertEqual(self.test_shot.cut_in, 159)
        self.assertEqual(self.test_shot.cut_out, self.test_shot.cut_in)

    def test_cut_out_argument_is_skipped(self):
        """testing if the cut_out attribute will be calculated from cut_in
        argument value when the cut_out argument is skipped
        """
        from stalker import Shot
        self.kwargs["code"] = "SH123A"
        self.kwargs.pop("cut_out")
        self.kwargs['source_in'] = None
        self.kwargs['source_out'] = None
        new_shot = Shot(**self.kwargs)
        self.assertEqual(new_shot.cut_in, self.kwargs['cut_in'])
        self.assertEqual(new_shot.cut_out, new_shot.cut_in)

    def test_cut_out_argument_is_set_to_none(self):
        """testing if the cut_out argument is set to None the cut_out attribute
        will be calculated from cut_in argument value
        """
        from stalker import Shot
        self.kwargs["code"] = "SH123A"
        self.kwargs["cut_out"] = None
        self.kwargs['source_in'] = None
        self.kwargs['source_out'] = None

        shot = Shot(**self.kwargs)
        self.assertEqual(shot.cut_in, self.kwargs['cut_in'])
        self.assertEqual(shot.cut_out, shot.cut_in)

    def test_cut_out_attribute_is_set_to_none(self):
        """testing if a TypeError will be raised if the cut_out attribute is
        set to None
        """
        with self.assertRaises(TypeError) as cm:
            self.test_shot.cut_out = None
        self.assertEqual(
            str(cm.exception),
            'Shot.cut_out should be an int, not NoneType'
        )

    def test_cut_out_argument_is_not_integer(self):
        """testing if a TypeError will be raised when the cut_out argument is
        not an integer
        """
        from stalker import Shot
        self.kwargs["code"] = "SH123A"
        self.kwargs["cut_out"] = "a string"
        with self.assertRaises(TypeError) as cm:
            Shot(**self.kwargs)

        self.assertEqual(
            str(cm.exception),
            'Shot.cut_out should be an int, not str'
        )

    def test_cut_out_attribute_is_not_integer(self):
        """testing if a TypeError will be raised if the cut_out attribute is
        set to a value other than an integer
        """
        with self.assertRaises(TypeError) as cm:
            self.test_shot.cut_out = "a string"
        self.assertEqual(
            str(cm.exception),
            'Shot.cut_out should be an int, not str'
        )

    def test_cut_out_argument_is_smaller_than_cut_in_argument(self):
        """testing if the cut_out attribute is updated when the cut_out
        argument is smaller than cut_in argument
        """
        from stalker import Shot
        self.kwargs["code"] = "SH123A"
        self.kwargs["cut_out"] = self.kwargs["cut_in"] - 10
        self.kwargs['source_in'] = None
        self.kwargs['source_out'] = None
        shot = Shot(**self.kwargs)
        self.assertEqual(shot.cut_in, 102)
        self.assertEqual(shot.cut_out, 102)

    def test_cut_out_attribute_is_smaller_than_cut_in_attribute(self):
        """testing if the cut_out attribute is updated when it is smaller than
        cut_in attribute
        """
        self.test_shot.cut_out = self.test_shot.cut_in - 10
        self.assertEqual(self.test_shot.cut_in, 102)
        self.assertEqual(self.test_shot.cut_out, 102)

    def test_cut_duration_attribute_is_not_instance_of_int(self):
        """testing if a TypeError will be raised when the cut_duration
        attribute is set to a value other than an integer
        """
        with self.assertRaises(TypeError) as cm:
            self.test_shot.cut_duration = "a string"

        self.assertEqual(
            str(cm.exception),
            'Shot.cut_duration should be a positive integer value, not '
            'str'
        )

    def test_cut_duration_attribute_will_be_updated_when_cut_in_attribute_changed(self):
        """testing if the cut_duration attribute will be updated when the
        cut_in attribute changed
        """
        self.test_shot.cut_in = 1
        self.assertEqual(
            self.test_shot.cut_duration,
            self.test_shot.cut_out -
            self.test_shot.cut_in + 1
        )

    def test_cut_duration_attribute_will_be_updated_when_cut_out_attribute_changed(self):
        """testing if the cut_duration attribute will be updated when the
        cut_out attribute changed
        """
        self.test_shot.cut_out = 1000
        self.assertEqual(self.test_shot.cut_duration,
                         self.test_shot.cut_out - \
                         self.test_shot.cut_in + 1)

    def test_cut_duration_attribute_changes_cut_out_attribute(self):
        """testing if changes in cut_duration attribute will also affect
-        cut_out value.
        """
        first_cut_out = self.test_shot.cut_out
        self.test_shot.cut_duration = 245
        self.assertNotEquals(self.test_shot.cut_out, first_cut_out)
        self.assertEqual(
            self.test_shot.cut_out,
            self.test_shot.cut_in + self.test_shot.cut_duration - 1
        )

    def test_cut_duration_attribute_is_zero(self):
        """testing if a ValueError will be raised when the cut_duration
        attribute is set to zero
        """
        with self.assertRaises(ValueError) as cm:
            self.test_shot.cut_duration = 0

        self.assertEqual(
            str(cm.exception),
            'Shot.cut_duration can not be set to zero or a negative value'
        )

    def test_cut_duration_attribute_is_negative(self):
        """testing if a ValueError will be raised when the cut_duration
        attribute is set to a negative value
        """
        with self.assertRaises(ValueError) as cm:
            self.test_shot.cut_duration = -100

        self.assertEqual(
            str(cm.exception),
            'Shot.cut_duration can not be set to zero or a negative value'
        )

    def test_source_in_argument_is_skipped(self):
        """testing if the source_in argument is skipped the source_in argument
        will be equal to cut_in attribute value
        """
        from stalker import Shot
        self.kwargs["code"] = "SH123A"
        self.kwargs.pop('source_in')
        shot = Shot(**self.kwargs)
        self.assertEqual(shot.source_in, shot.cut_in)

    def test_source_in_argument_is_none(self):
        """testing if the source_in attribute value will be equal to the cut_in
        attribute value when the source_in argument is None
        """
        from stalker import Shot
        self.kwargs["code"] = "SH123A"
        self.kwargs["source_in"] = None
        shot = Shot(**self.kwargs)
        self.assertEqual(shot.source_in, shot.cut_in)

    def test_source_in_attribute_is_set_to_none(self):
        """testing if a TypeError will be raised when the source_in attribute
        is set to None
        """
        with self.assertRaises(TypeError) as cm:
            self.test_shot.source_in = None

        self.assertEqual(
            str(cm.exception),
            'Shot.source_in should be an int, not NoneType'
        )

    def test_source_in_argument_is_not_integer(self):
        """testing if a TypeError will be raised if the source_in argument is
        not an instance of int
        """
        from stalker import Shot
        self.kwargs["code"] = "SH123A"
        self.kwargs["source_in"] = "a string"

        with self.assertRaises(TypeError) as cm:
            Shot(**self.kwargs)

        self.assertEqual(
            str(cm.exception),
            'Shot.source_in should be an int, not str'
        )

    def test_source_in_attribute_is_not_integer(self):
        """testing if a TypeError will be raised if the source_in attribute is
        set to a value other than an integer
        """
        with self.assertRaises(TypeError) as cm:
            self.test_shot.source_in = 'a string'

        self.assertEqual(
            str(cm.exception),
            'Shot.source_in should be an int, not str'
        )

    def test_source_in_argument_is_bigger_than_source_out_argument(self):
        """testing if a ValueError will be raised when the source_in argument
        value is set to bigger than source_out argument value
        """
        from stalker import Shot
        self.kwargs['code'] = 'SH123A'
        self.kwargs['source_out'] = self.kwargs['cut_out'] - 10
        self.kwargs['source_in'] = self.kwargs['source_out'] + 5
        with self.assertRaises(ValueError) as cm:
            Shot(**self.kwargs)

        self.assertEqual(
            str(cm.exception),
            'Shot.source_out can not be smaller than Shot.source_in, '
            'source_in: 144 where as source_out: 139'
        )

    def test_source_in_attribute_is_bigger_than_source_out_attribute(self):
        """testing if a ValueError will be raised when the source_ni attribute
        value is set to bigger than source out
        """
        # give it a little bit of room, to be sure that the ValueError is not
        # due to the cut_out
        self.test_shot.source_out -= 5
        with self.assertRaises(ValueError) as cm:
            self.test_shot.source_in = self.test_shot.source_out + 1

        self.assertEqual(
            str(cm.exception),
            'Shot.source_in can not be bigger than Shot.source_out, '
            'source_in: 136 where as source_out: 135'
        )

    def test_source_in_argument_is_smaller_than_cut_in(self):
        """testing if a ValueError will be raised when the source_in argument
        value is smaller than cut_in attribute value
        """
        from stalker import Shot
        self.kwargs['code'] = 'SH123A'
        self.kwargs['source_in'] = self.kwargs['cut_in'] - 10
        with self.assertRaises(ValueError) as cm:
            Shot(**self.kwargs)

        self.assertEqual(
            str(cm.exception),
            'Shot.source_in can not be smaller than Shot.cut_in, cut_in: 112 '
            'where as source_in: 102'
        )

    def test_source_in_argument_is_bigger_than_cut_out(self):
        """testing if a ValueError will be raised when the source_in argument
        value is bigger than cut_out attribute value
        """
        from stalker import Shot
        self.kwargs['code'] = 'SH123A'
        self.kwargs['source_in'] = self.kwargs['cut_out'] + 10
        with self.assertRaises(ValueError) as cm:
            Shot(**self.kwargs)

        self.assertEqual(
            str(cm.exception),
            'Shot.source_in can not be bigger than Shot.cut_out, cut_out: 149 '
            'where as source_in: 159'
        )

    def test_source_out_argument_is_skipped(self):
        """testing if the source_out attribute will be equal to cut_out
        argument value when the source_out argument is skipped
        """
        from stalker import Shot
        self.kwargs["code"] = "SH123A"
        self.kwargs.pop("source_out")
        new_shot = Shot(**self.kwargs)
        self.assertEqual(new_shot.source_out, new_shot.cut_out)

    def test_source_out_argument_is_none(self):
        """testing if the source_out attribute value will be equal to cut_out
        if the source_out argument value is None
        """
        from stalker import Shot
        self.kwargs["code"] = "SH123A"
        self.kwargs["source_out"] = None

        shot = Shot(**self.kwargs)
        self.assertEqual(shot.source_out, shot.cut_out)

    def test_source_out_attribute_is_set_to_none(self):
        """testing if a TypeError will be raised if the source_out attribute is
        set to None
        """
        with self.assertRaises(TypeError) as cm:
            self.test_shot.source_out = None
        self.assertEqual(
            str(cm.exception),
            'Shot.source_out should be an int, not NoneType'
        )

    def test_source_out_argument_is_not_integer(self):
        """testing if a TypeError will be raised when the source_out argument
        is not an integer
        """
        from stalker import Shot
        self.kwargs["code"] = "SH123A"
        self.kwargs["source_out"] = "a string"
        with self.assertRaises(TypeError) as cm:
            Shot(**self.kwargs)

        self.assertEqual(
            str(cm.exception),
            'Shot.source_out should be an int, not str'
        )

    def test_source_out_attribute_is_not_integer(self):
        """testing if a TypeError will be raised if the source_out attribute is
        set to a value other than an integer
        """
        with self.assertRaises(TypeError) as cm:
            self.test_shot.source_out = "a string"
        self.assertEqual(
            str(cm.exception),
            'Shot.source_out should be an int, not str'
        )

    def test_source_out_argument_is_smaller_than_source_in_argument(self):
        """testing if a ValueError will be raised when the source_out argument
        is smaller than the source_in attibute value
        """
        from stalker import Shot
        self.kwargs["code"] = "SH123A"
        self.kwargs["source_in"] = self.kwargs['cut_in'] + 15
        self.kwargs["source_out"] = self.kwargs["source_in"] - 10
        with self.assertRaises(ValueError) as cm:
            Shot(**self.kwargs)

        self.assertEqual(
            str(cm.exception),
            'Shot.source_out can not be smaller than Shot.source_in, '
            'source_in: 127 where as source_out: 117'
        )

    def test_source_out_attribute_is_smaller_than_source_in_attribute(self):
        """testing if a ValueError will be raised when the source_out attribute
        is set to a value smaller than source_in
        """
        with self.assertRaises(ValueError) as cm:
            self.test_shot.source_out = self.test_shot.source_in - 2

        self.assertEqual(
            str(cm.exception),
            'Shot.source_out can not be smaller than Shot.source_in, '
            'source_in: 120 where as source_out: 118'
        )

    def test_image_format_argument_is_skipped(self):
        """testing if the image_format is copied from the Project instance when
        the image_format argument is skipped
        """
        from stalker import Shot
        self.kwargs.pop('image_format')
        self.kwargs['code'] = 'TestShot'
        new_shot = Shot(**self.kwargs)
        self.assertEqual(new_shot.image_format,
                         self.kwargs['project'].image_format)

    def test_image_format_argument_is_None(self):
        """testing if the image format is copied from the Project instance when
        the image_format argument is None
        """
        from stalker import Shot
        self.kwargs['image_format'] = None
        self.kwargs['code'] = 'newShot'
        new_shot = Shot(**self.kwargs)
        self.assertEqual(new_shot.image_format,
                         self.kwargs['project'].image_format)

    def test_image_format_attribute_is_None(self):
        """testing if the image format is copied from the Project instance when
        the image_format attribute is set to None
        """
        # test start conditions
        self.assertNotEqual(self.test_shot.image_format,
                            self.test_shot.project.image_format)
        self.test_shot.image_format = None
        self.assertEqual(self.test_shot.image_format,
                         self.test_shot.project.image_format)

    def test_image_format_argument_is_not_a_ImageFormat_instance_and_not_None(self):
        """testing if a TypeError will be raised when the image_format argument
        is not a ImageFormat instance and not None
        """
        from stalker import Shot
        self.kwargs['code'] = 'new_shot'
        self.kwargs['image_format'] = 'not an image format instance'
        with self.assertRaises(TypeError) as cm:
            Shot(**self.kwargs)

        self.assertEqual(
            str(cm.exception),
            'Shot.image_format should be an instance of '
            'stalker.models.format.ImageFormat, not str'
        )

    def test_image_format_attribute_is_not_a_ImageFormat_instance_and_not_None(self):
        """testing if a TypeError will be raised when the image_format
        attribute is not a ImageFormat instance and not None
        """
        with self.assertRaises(TypeError) as cm:
            self.test_shot.image_format = 'not an image f'

        self.assertEqual(
            str(cm.exception),
            'Shot.image_format should be an instance of '
            'stalker.models.format.ImageFormat, not str'
        )

    def test_image_format_argument_is_working_properly(self):
        """testing if the image_format argument value is passed to the
        image_format attribute correctly
        """
        self.assertEqual(self.kwargs['image_format'],
                         self.test_shot.image_format)

    def test_image_format_attribute_is_working_properly(self):
        """testing if the image_format attribute is working properly
        """
        self.assertNotEqual(self.test_shot.image_format,
                            self.test_image_format1)
        self.test_shot.image_format = self.test_image_format1
        self.assertEqual(self.test_shot.image_format,
                         self.test_image_format1)

    def test_equality(self):
        """testing equality of shot objects
        """
        from stalker import Shot, Entity
        self.kwargs["code"] = "SH123A"
        new_shot1 = Shot(**self.kwargs)

        self.kwargs["project"] = self.test_project2
        new_shot2 = Shot(**self.kwargs)
        # an entity with the same parameters
        # just set the name to the code too
        self.kwargs["name"] = self.kwargs["code"]
        new_entity = Entity(**self.kwargs)

        # another shot with different code
        self.kwargs["code"] = "SHAnotherShot"
        new_shot3 = Shot(**self.kwargs)

        self.assertFalse(new_shot1 == new_shot2)
        self.assertFalse(new_shot1 == new_entity)
        self.assertFalse(new_shot1 == new_shot3)

    def test_inequality(self):
        """testing inequality of shot objects
        """
        from stalker import Shot, Entity
        self.kwargs['code'] = 'SH123A'
        new_shot1 = Shot(**self.kwargs)

        self.kwargs['project'] = self.test_project2
        new_shot2 = Shot(**self.kwargs)
        # an entity with the same parameters
        # just set the name to the code too
        self.kwargs['name'] = self.kwargs['code']
        new_entity = Entity(**self.kwargs)

        # another shot with different code
        self.kwargs['code'] = 'SHAnotherShot'
        new_shot3 = Shot(**self.kwargs)

        self.assertTrue(new_shot1 != new_shot2)
        self.assertTrue(new_shot1 != new_entity)
        self.assertTrue(new_shot1 != new_shot3)

    def test_ReferenceMixin_initialization(self):
        """testing if the ReferenceMixin part is initialized correctly
        """
        from stalker import Shot, Type, Link
        link_type_1 = Type(
            name="Image",
            code='image',
            target_entity_type="Link"
        )

        link1 = Link(name="Artwork 1", full_path="/mnt/M/JOBs/TEST_PROJECT",
                     filename="a.jpg", type=link_type_1)

        link2 = Link(name="Artwork 2", full_path="/mnt/M/JOBs/TEST_PROJECT",
                     filename="b.jbg", type=link_type_1)

        references = [link1, link2]

        self.kwargs["code"] = "SH12314"
        self.kwargs["references"] = references

        new_shot = Shot(**self.kwargs)

        self.assertEqual(new_shot.references, references)

    def test_TaskMixin_initialization(self):
        """testing if the TaskMixin part is initialized correctly
        """
        from stalker import Status, StatusList
        status1 = Status(name="On Hold", code="OH")

        project_status_list = StatusList(
            name="Project Statuses",
            statuses=[status1],
            target_entity_type='Project'
        )

        from stalker import Type
        project_type = Type(
            name="Commercial",
            code='comm',
            target_entity_type='Project'
        )

        from stalker import Project
        new_project = Project(
            name="Commercial1",
            code='comm1',
            status_list=project_status_list,
            type=project_type,
            repository=self.test_repository,
        )

        self.kwargs["code"] = "SH12314"

        from stalker import Shot, Task
        new_shot = Shot(**self.kwargs)

        task1 = Task(
            name="Modeling", status=0,
            project=new_project,
            parent=new_shot,
        )

        task2 = Task(
            name="Lighting",
            status=0,
            project=new_project,
            parent=new_shot,
        )

        tasks = [task1, task2]

        self.assertEqual(
            sorted(new_shot.tasks, key=lambda x: x.name),
            sorted(tasks, key=lambda x: x.name)
        )

    def test__repr__(self):
        """testing the represantation of Shot
        """
        self.assertEqual(
            self.test_shot.__repr__(),
            "<Shot (%s, %s)>" % (self.test_shot.code,
                                 self.test_shot.code)
        )

    def test_plural_class_name(self):
        """testing the plural name of Shot class
        """
        self.assertTrue(self.test_shot.plural_class_name, "Shots")

    def test___strictly_typed___is_False(self):
        """testing if the __strictly_typed__ class attribute is False for
        Shot class
        """
        from stalker import Shot
        self.assertEqual(Shot.__strictly_typed__, False)

    def test_fps_argument_is_skipped(self):
        """testing if the default value will be used when fps is skipped
        """
        if 'fps' in self.kwargs:
            self.kwargs.pop("fps")

        self.kwargs['code'] = 'SHnew'
        new_shot = Shot(**self.kwargs)
        self.assertEqual(new_shot.fps, self.test_project1.fps)

    def test_fps_attribute_is_set_to_None(self):
        """testing if the Project.fps will be used if the fps argument is None
        """
        self.kwargs["fps"] = None
        self.kwargs['code'] = 'SHnew'
        new_shot = Shot(**self.kwargs)

        self.assertEqual(new_shot.fps, self.test_project1.fps)

    def test_fps_argument_is_given_as_non_float_or_integer(self):
        """testing if a TypeError will be raised when the fps argument is
        given as a value other than a float or integer, or a string which is
        convertible to float.
        """
        test_values = [["a", "list"], {"a": "list"}]
        for i, test_value in enumerate(test_values):
            self.kwargs["fps"] = test_value
            self.kwargs['code'] = 'SH%i'
            with self.assertRaises(TypeError) as cm:
                s = Shot(**self.kwargs)

            self.assertEqual(
                str(cm.exception),
                'Shot.fps should be a positive float or int, not %s' %
                test_value.__class__.__name__
            )

    def test_fps_attribute_is_given_as_non_float_or_integer(self):
        """testing if a TypeError will be raised when the fps attribute is
        set to a value other than a float, integer or valid string literals
        """
        test_values = ["a str", ["a", "list"], {"a": "list"}]
        for test_value in test_values:
            with self.assertRaises(TypeError) as cm:
                self.test_shot.fps = test_value

            self.assertEqual(
                str(cm.exception),
                'Shot.fps should be a positive float or int, not %s' %
                test_value.__class__.__name__
            )

    def test_fps_attribute_float_conversion(self):
        """testing if the fps attribute is converted to float when the float
        argument is given as an integer
        """
        test_value = 1
        self.kwargs["fps"] = test_value
        self.kwargs['code'] = 'SHnew'
        new_shot = Shot(**self.kwargs)
        self.assertIsInstance(new_shot.fps, float)
        self.assertEqual(new_shot.fps, float(test_value))

    def test_fps_attribute_float_conversion_2(self):
        """testing if the fps attribute is converted to float when it is set to
        an integer value
        """
        test_value = 1
        self.test_shot.fps = test_value
        self.assertIsInstance(self.test_shot.fps, float)
        self.assertEqual(self.test_shot.fps, float(test_value))

    def test_fps_argument_is_zero(self):
        """testing if a ValueError will be raised when the fps is 0
        """
        self.kwargs['fps'] = 0
        self.kwargs['code'] = 'SHnew'
        with self.assertRaises(ValueError) as cm:
            s = Shot(**self.kwargs)

        self.assertEqual(
            str(cm.exception),
            'Shot.fps should be a positive float or int, not 0.0'
        )

    def test_fps_attribute_is_set_to_zero(self):
        """testing if a value error will be raised when the fps attribute is
        set to zero
        """
        with self.assertRaises(ValueError) as cm:
            self.test_shot.fps = 0

        self.assertEqual(
            str(cm.exception),
            'Shot.fps should be a positive float or int, not 0.0'
        )

    def test_fps_argument_is_negative(self):
        """testing if a ValueError will be raised when the fps argument is
        negative
        """
        self.kwargs['fps'] = -1.0
        self.kwargs['code'] = 'SHrandom'
        with self.assertRaises(ValueError) as cm:
            s = Shot(**self.kwargs)

        self.assertEqual(
            str(cm.exception),
            'Shot.fps should be a positive float or int, not -1.0'
        )

    def test_fps_attribute_is_negative(self):
        """testing if a ValueError will be raised when the fps attribute is
        set to a negative value
        """
        with self.assertRaises(ValueError) as cm:
            self.test_shot.fps = -1

        self.assertEqual(
            str(cm.exception),
            'Shot.fps should be a positive float or int, not -1.0'
        )

    def test_fps_changes_with_project(self):
        """testing if the fps reflects the project.fps unless it is set to a
        value
        """
        new_shot = Shot(
            name='New Shot',
            code='ns',
            project=self.test_project1
        )
        self.assertEqual(new_shot.fps, self.test_project1.fps)
        self.test_project1.fps = 335
        self.assertEqual(new_shot.fps, 335)
        new_shot.fps = 12
        self.assertEqual(new_shot.fps, 12)
        self.test_project1.fps = 24
        self.assertEqual(new_shot.fps, 12)


class ShotDBTestCase(UnitTestBase):
    """Tests stalker.model.shot.Shot class in a DB environment
    """

    def setUp(self):
        """set up the test
        """
        super(ShotDBTestCase, self).setUp()

        # statuses
        from stalker import Status, StatusList
        self.status_new = Status.query.filter_by(code='NEW').first()
        self.status_wfd = Status.query.filter_by(code='WFD').first()
        self.status_rts = Status.query.filter_by(code='RTS').first()
        self.status_wip = Status.query.filter_by(code='WIP').first()
        self.status_prev = Status.query.filter_by(code='PREV').first()
        self.status_hrev = Status.query.filter_by(code='HREV').first()
        self.status_drev = Status.query.filter_by(code='DREV').first()
        self.status_oh = Status.query.filter_by(code='OH').first()
        self.status_stop = Status.query.filter_by(code='STOP').first()
        self.status_cmpl = Status.query.filter_by(code='CMPL').first()

        # status lists
        self.test_project_status_list = StatusList(
            name="Project Status List",
            statuses=[
                self.status_new,
                self.status_wip,
                self.status_cmpl
            ],
            target_entity_type='Project',
        )

        self.test_shot_status_list = \
            StatusList.query.filter_by(target_entity_type='Shot').first()

        # types
        from stalker import Type
        self.test_commercial_project_type = Type(
            name="Commercial Project",
            code='comm',
            target_entity_type='Project',
        )

        self.test_repository_type = Type(
            name="Test Repository Type",
            code='test',
            target_entity_type='Repository'
        )

        # repository
        from stalker import Repository
        self.test_repository = Repository(
            name="Test Repository",
            type=self.test_repository_type,
        )

        # image format
        from stalker import ImageFormat
        self.test_image_format1 = ImageFormat(
            name='Test Image Format 1',
            width=1920,
            height=1080,
            pixel_aspect=1.0
        )

        self.test_image_format2 = ImageFormat(
            name='Test Image Format 2',
            width=1280,
            height=720,
            pixel_aspect=1.0
        )

        # project and sequences
        from stalker import Project
        self.test_project1 = Project(
            name='Test Project1',
            code='tp1',
            type=self.test_commercial_project_type,
            status_list=self.test_project_status_list,
            repository=self.test_repository,
            image_format=self.test_image_format1
        )

        self.test_cut_in_default = 1
        self.test_cut_duration_default = 1
        self.test_cut_out_default = 1

        self.kwargs = dict(
            name='SH123',
            code='SH123',
            description='This is a test Shot',
            project=self.test_project1,
            cut_in=112,
            cut_out=149,
            cut_duration=123,
            status=0
        )

        # create a mock shot object
        from stalker import db, Shot
        self.test_shot = Shot(**self.kwargs)
        db.DBSession.add(self.test_shot)
        db.DBSession.commit()

    def test_cut_duration_initialization_bug_with_cut_in(self):
        """testing if the _cut_duration attribute is initialized correctly for
        a Shot restored from DB
        """
        # retrieve the shot back from DB
        from stalker import db, Shot
        test_shot_db = Shot.query.filter_by(name=self.kwargs['name']).first()
        # trying to change the cut_in and cut_out values should not raise any
        # errors
        test_shot_db.cut_in = 1
        db.DBSession.add(test_shot_db)
        db.DBSession.commit()

    def test_cut_duration_initialization_bug_with_cut_out(self):
        """testing if the _cut_duration attribute is initialized correctly for
        a Shot restored from DB
        """
        from stalker import db, Shot
        # re connect to the database
        # retrieve the shot back from DB
        test_shot_db = Shot.query.filter_by(name=self.kwargs['name']).first()
        # trying to change the cut_in and cut_out values should not raise any
        # errors
        test_shot_db.cut_out = 100
        db.DBSession.add(test_shot_db)
        db.DBSession.commit()

    def test_cut_values_are_set_correctly(self):
        """testing if the cut_in attribute is set correctly in db
        """
        self.test_shot.cut_in = 100
        self.assertEqual(self.test_shot.cut_in, 100)

        self.test_shot.cut_out = 153
        self.assertEqual(self.test_shot.cut_in, 100)
        self.assertEqual(self.test_shot.cut_out, 153)

        from stalker import db, Shot
        db.DBSession.add(self.test_shot)
        db.DBSession.commit()

        # retrieve the shot back from DB
        test_shot_db = Shot.query.filter_by(name=self.kwargs['name']).first()

        self.assertEqual(test_shot_db.cut_in, 100)
<<<<<<< HEAD
        self.assertEqual(test_shot_db.cut_out, 153)
=======
        self.assertEqual(test_shot_db.cut_out, 153)

    def test_fps_argument_is_skipped(self):
        """testing if the default value will be used when fps is skipped
        """
        if 'fps' in self.kwargs:
            self.kwargs.pop("fps")

        self.kwargs['code'] = 'SHnew'
        new_shot = Shot(**self.kwargs)
        self.assertEqual(new_shot.fps, self.test_project1.fps)

    def test_fps_attribute_is_set_to_None(self):
        """testing if the Project.fps will be used if the fps argument is None
        """
        self.kwargs["fps"] = None
        self.kwargs['code'] = 'SHnew'
        new_shot = Shot(**self.kwargs)

        self.assertEqual(new_shot.fps, self.test_project1.fps)

    def test_fps_argument_is_given_as_non_float_or_integer(self):
        """testing if a TypeError will be raised when the fps argument is
        given as a value other than a float or integer, or a string which is
        convertible to float.
        """
        test_values = [["a", "list"], {"a": "list"}]
        for i, test_value in enumerate(test_values):
            self.kwargs["fps"] = test_value
            self.kwargs['code'] = 'SH%i'
            with self.assertRaises(TypeError) as cm:
                s = Shot(**self.kwargs)

            self.assertEqual(
                str(cm.exception),
                'Shot.fps should be a positive float or int, not %s' %
                test_value.__class__.__name__
            )

    def test_fps_attribute_is_given_as_non_float_or_integer(self):
        """testing if a TypeError will be raised when the fps attribute is
        set to a value other than a float, integer or valid string literals
        """
        test_values = ["a str", ["a", "list"], {"a": "list"}]
        for test_value in test_values:
            with self.assertRaises(TypeError) as cm:
                self.test_shot.fps = test_value

            self.assertEqual(
                str(cm.exception),
                'Shot.fps should be a positive float or int, not %s' %
                test_value.__class__.__name__
            )

    def test_fps_attribute_float_conversion(self):
        """testing if the fps attribute is converted to float when the float
        argument is given as an integer
        """
        test_value = 1
        self.kwargs["fps"] = test_value
        self.kwargs['code'] = 'SHnew'
        new_shot = Shot(**self.kwargs)
        self.assertIsInstance(new_shot.fps, float)
        self.assertEqual(new_shot.fps, float(test_value))

    def test_fps_attribute_float_conversion_2(self):
        """testing if the fps attribute is converted to float when it is set to
        an integer value
        """
        test_value = 1
        self.test_shot.fps = test_value
        self.assertIsInstance(self.test_shot.fps, float)
        self.assertEqual(self.test_shot.fps, float(test_value))

    def test_fps_argument_is_zero(self):
        """testing if a ValueError will be raised when the fps is 0
        """
        self.kwargs['fps'] = 0
        self.kwargs['code'] = 'SHnew'
        with self.assertRaises(ValueError) as cm:
            s = Shot(**self.kwargs)

        self.assertEqual(
            str(cm.exception),
            'Shot.fps should be a positive float or int, not 0.0'
        )

    def test_fps_attribute_is_set_to_zero(self):
        """testing if a value error will be raised when the fps attribute is
        set to zero
        """
        with self.assertRaises(ValueError) as cm:
            self.test_shot.fps = 0

        self.assertEqual(
            str(cm.exception),
            'Shot.fps should be a positive float or int, not 0.0'
        )

    def test_fps_argument_is_negative(self):
        """testing if a ValueError will be raised when the fps argument is
        negative
        """
        self.kwargs['fps'] = -1.0
        self.kwargs['code'] = 'SHrandom'
        with self.assertRaises(ValueError) as cm:
            s = Shot(**self.kwargs)

        self.assertEqual(
            str(cm.exception),
            'Shot.fps should be a positive float or int, not -1.0'
        )

    def test_fps_attribute_is_negative(self):
        """testing if a ValueError will be raised when the fps attribute is
        set to a negative value
        """
        with self.assertRaises(ValueError) as cm:
            self.test_shot.fps = -1

        self.assertEqual(
            str(cm.exception),
            'Shot.fps should be a positive float or int, not -1.0'
        )

    def test_fps_changes_with_project(self):
        """testing if the fps reflects the project.fps unless it is set to a
        value
        """
        new_shot = Shot(
            name='New Shot',
            code='ns',
            project=self.test_project1
        )
        self.assertEqual(new_shot.fps, self.test_project1.fps)
        self.test_project1.fps = 335
        self.assertEqual(new_shot.fps, 335)
        new_shot.fps = 12
        self.assertEqual(new_shot.fps, 12)
        self.test_project1.fps = 24
        self.assertEqual(new_shot.fps, 12)
>>>>>>> c69442cd
<|MERGE_RESOLUTION|>--- conflicted
+++ resolved
@@ -13,18 +13,10 @@
 # MERCHANTABILITY or FITNESS FOR A PARTICULAR PURPOSE.  See the
 # Lesser GNU General Public License for more details.
 #
-<<<<<<< HEAD
-# You should have received a copy of the GNU Lesser General Public
-# License along with this library; if not, write to the Free Software
-# Foundation, Inc., 51 Franklin Street, Fifth Floor, Boston, MA 02110-1301 USA
-from stalker.testing import UnitTestBase
-=======
 # You should have received a copy of the Lesser GNU General Public License
 # along with Stalker.  If not, see <http://www.gnu.org/licenses/>
 
-import os
-import tempfile
->>>>>>> c69442cd
+from stalker.testing import UnitTestBase
 
 
 class ShotTester(UnitTestBase):
@@ -1543,7 +1535,7 @@
         a Shot restored from DB
         """
         from stalker import db, Shot
-        # re connect to the database
+        # reconnect to the database
         # retrieve the shot back from DB
         test_shot_db = Shot.query.filter_by(name=self.kwargs['name']).first()
         # trying to change the cut_in and cut_out values should not raise any
@@ -1570,9 +1562,6 @@
         test_shot_db = Shot.query.filter_by(name=self.kwargs['name']).first()
 
         self.assertEqual(test_shot_db.cut_in, 100)
-<<<<<<< HEAD
-        self.assertEqual(test_shot_db.cut_out, 153)
-=======
         self.assertEqual(test_shot_db.cut_out, 153)
 
     def test_fps_argument_is_skipped(self):
@@ -1713,5 +1702,4 @@
         new_shot.fps = 12
         self.assertEqual(new_shot.fps, 12)
         self.test_project1.fps = 24
-        self.assertEqual(new_shot.fps, 12)
->>>>>>> c69442cd
+        self.assertEqual(new_shot.fps, 12)