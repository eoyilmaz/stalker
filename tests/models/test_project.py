--- conflicted
+++ resolved
@@ -728,19 +728,9 @@
         to None
         """
         self.kwargs["fps"] = None
-<<<<<<< HEAD
         from stalker import Project
         with self.assertRaises(TypeError) as cm:
             Project(**self.kwargs)
-=======
-        with self.assertRaises(TypeError) as cm:
-            p = Project(**self.kwargs)
-
-        self.assertEqual(
-            str(cm.exception),
-            'Project.fps should be a positive float or int, not NoneType'
-        )
->>>>>>> c69442cd
 
         self.assertEqual(
             str(cm.exception),
@@ -752,7 +742,6 @@
         given as a value other than a float or integer, or a string which is
         convertible to float.
         """
-<<<<<<< HEAD
         from stalker import Project
         self.kwargs["fps"] = "a str"
         with self.assertRaises(ValueError) as cm:
@@ -777,26 +766,11 @@
             str(cm.exception),
              'float() argument must be a string or a number'
         )
-=======
-        test_values = [
-            ["a", "list"], {"a": "list"}]
-        for test_value in test_values:
-            self.kwargs["fps"] = test_value
-            with self.assertRaises(TypeError) as cm:
-                p = Project(**self.kwargs)
-
-            self.assertEqual(
-                str(cm.exception),
-                'Project.fps should be a positive float or int, not %s' %
-                test_value.__class__.__name__
-            )
->>>>>>> c69442cd
 
     def test_fps_attribute_is_given_as_non_float_or_integer_1(self):
         """testing if a TypeError will be raised when the fps attribute is
         set to a value other than a float, integer or valid string literals
         """
-<<<<<<< HEAD
         with self.assertRaises(ValueError) as cm:
             self.test_project.fps = "a str"
 
@@ -837,19 +811,6 @@
             self.test_project.fps = test_value[0]
             self.assertAlmostEquals(self.test_project.fps, test_value[1])
 
-=======
-        test_values = ["a str", ["a", "list"], {"a": "list"}]
-        for test_value in test_values:
-            with self.assertRaises(TypeError) as cm:
-                self.test_project.fps = test_value
-
-            self.assertEqual(
-                str(cm.exception),
-                'Project.fps should be a positive float or int, not %s' %
-                test_value.__class__.__name__
-            )
-
->>>>>>> c69442cd
     def test_fps_attribute_float_conversion(self):
         """testing if the fps attribute is converted to float when the float
         argument is given as an integer
@@ -874,7 +835,6 @@
         """testing if a ValueError will be raised when the fps is 0
         """
         self.kwargs['fps'] = 0
-<<<<<<< HEAD
         from stalker import Project
 
         with self.assertRaises(ValueError) as cm:
@@ -883,14 +843,6 @@
         self.assertEqual(
             str(cm.exception),
             'Project.fps can not be 0 or a negative value'
-=======
-        with self.assertRaises(ValueError) as cm:
-            p = Project(**self.kwargs)
-
-        self.assertEqual(
-            str(cm.exception),
-            'Project.fps should be a positive float or int, not 0.0'
->>>>>>> c69442cd
         )
 
     def test_fps_attribute_is_set_to_zero(self):
@@ -902,11 +854,7 @@
 
         self.assertEqual(
             str(cm.exception),
-<<<<<<< HEAD
             'Project.fps can not be 0 or a negative value'
-=======
-            'Project.fps should be a positive float or int, not 0.0'
->>>>>>> c69442cd
         )
 
     def test_fps_argument_is_negative(self):
@@ -914,7 +862,6 @@
         negative
         """
         self.kwargs['fps'] = -1.0
-<<<<<<< HEAD
         from stalker import Project
         with self.assertRaises(ValueError) as cm:
             Project(**self.kwargs)
@@ -922,14 +869,6 @@
         self.assertEqual(
             str(cm.exception),
             'Project.fps can not be 0 or a negative value'
-=======
-        with self.assertRaises(ValueError) as cm:
-            p = Project(**self.kwargs)
-
-        self.assertEqual(
-            str(cm.exception),
-            'Project.fps should be a positive float or int, not -1.0'
->>>>>>> c69442cd
         )
 
     def test_fps_attribute_is_negative(self):
@@ -941,11 +880,7 @@
 
         self.assertEqual(
             str(cm.exception),
-<<<<<<< HEAD
             'Project.fps can not be 0 or a negative value'
-=======
-            'Project.fps should be a positive float or int, not -1.0'
->>>>>>> c69442cd
         )
 
     def test_repositories_argument_is_skipped(self):
